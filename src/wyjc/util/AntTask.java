--- conflicted
+++ resolved
@@ -94,11 +94,6 @@
 		}
 	};
 	
-<<<<<<< HEAD
-	public static final FileFilter fileFilter = new FileFilter() {
-		public boolean accept(File f) {
-			return f.getName().endsWith(".whiley") || f.getName().endsWith(".class") || f.isDirectory();
-=======
 	/**
 	 * The purpose of the source file filter is simply to ensure only source
 	 * files are loaded in a given directory root. It is not strictly necessary
@@ -120,7 +115,6 @@
 	public static final FileFilter binaryFileFilter = new FileFilter() {
 		public boolean accept(File f) {
 			return f.getName().endsWith(".class") || f.isDirectory();
->>>>>>> 4f2d8b77
 		}
 	};
 	
@@ -227,23 +221,15 @@
     	try {
     		// first, initialise source and target roots
     		ArrayList<Path.Root> roots = new ArrayList<Path.Root>();
-<<<<<<< HEAD
-        	DirectoryRoot source = new DirectoryRoot(srcdir,fileFilter,registry); 
-=======
         	DirectoryRoot source = new DirectoryRoot(srcdir,sourceFileFilter,registry); 
->>>>>>> 4f2d8b77
     		roots.add(source);    
         		        	
         	DirectoryRoot target = null;
         	if(destdir != null) {
-<<<<<<< HEAD
-        		target = new DirectoryRoot(destdir,fileFilter,registry);        	
-=======
         		target = new DirectoryRoot(destdir,binaryFileFilter,registry);        	
         		roots.add(target);
         	} else {
         		target = new DirectoryRoot(srcdir,binaryFileFilter,registry);        	
->>>>>>> 4f2d8b77
         		roots.add(target);
         	}
         	    	       	
@@ -267,17 +253,10 @@
 			StandardBuildRule rule = new StandardBuildRule(builder);
 			if (target != null) {
 				rule.add(source, includes, excludes, target,
-<<<<<<< HEAD
-						WyilFile.ContentType);
-			} else {
-				rule.add(source, includes, excludes, source,
-						WyilFile.ContentType);
-=======
 						WhileyFile.ContentType, WyilFile.ContentType);
 			} else {
 				rule.add(source, includes, excludes, source,
 						WhileyFile.ContentType, WyilFile.ContentType);
->>>>>>> 4f2d8b77
 			}
 			project.add(rule);
     		
