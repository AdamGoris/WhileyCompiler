--- conflicted
+++ resolved
@@ -17,14 +17,7 @@
         default:
             return 456
 
-<<<<<<< HEAD
 method main(System.Console sys) -> void:
-    sys.out.println("NUM: " ++ f(Red))
-    sys.out.println("NUM: " ++ f(Green))
-    sys.out.println("NUM: " ++ f(Blue))
-=======
-method main(System.Console sys) => void:
     sys.out.println("NUM: " ++ Int.toString(f(Red)))
     sys.out.println("NUM: " ++ Int.toString(f(Green)))
-    sys.out.println("NUM: " ++ Int.toString(f(Blue)))
->>>>>>> 940eea50
+    sys.out.println("NUM: " ++ Int.toString(f(Blue)))