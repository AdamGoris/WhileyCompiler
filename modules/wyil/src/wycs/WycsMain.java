--- conflicted
+++ resolved
@@ -39,11 +39,7 @@
 				Parser parser = new Parser(file.getName(),lexer.scan());
 				WycsFile wycs = parser.parse();
 				new WycsFileWriter(System.out).write(wycs);
-<<<<<<< HEAD
-				List<Boolean> results = new Verifier(true).verify(wycs);
-=======
 				List<Boolean> results = new Verifier(verbose).verify(wycs);
->>>>>>> 4ae95a54
 				for(int i = 0;i!=results.size();++i) {
 					if(results.get(i)) {
 						System.out.println("Valid");
