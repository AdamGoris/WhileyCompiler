package wycs.solver.smt;

import java.util.ArrayList;
import java.util.Collections;
import java.util.Iterator;
import java.util.List;

import wycc.util.Pair;

/**
 * TODO: Documentation.
 *
 * @author Henry J. Wylde
 */
public abstract class Stmt implements Element {

    /**
     * This class may only be instantiated locally.
     */
    Stmt() {}

    /**
     * {@inheritDoc}
     */
    @Override
    public abstract String toString();

    /**
     * TODO: Documentation.
     *
     * @author Henry J. Wylde
     */
    public static final class Assert extends Stmt {

        private final String expr;

        public Assert(String expr) {
            if (expr == null) {
                throw new NullPointerException("expr cannot be null");
            }

            this.expr = expr;
        }

        /**
         * {@inheritDoc}
         */
        @Override
        public boolean equals(Object obj) {
            if (this == obj) {
                return true;
            }
            if (obj == null || getClass() != obj.getClass()) {
                return false;
            }

            Assert that = (Assert) obj;

            return expr.equals(((Assert) obj).expr);
        }

        public String getExpr() {
            return expr;
        }

        /**
         * {@inheritDoc}
         */
        @Override
        public int hashCode() {
            return expr.hashCode();
        }

        /**
         * {@inheritDoc}
         */
        @Override
        public String toString() {
            return "(assert " + expr + ")";
        }
    }

    /**
     * TODO: Documentation.
     *
     * @author Henry J. Wylde
     */
    public static final class CheckSat extends Stmt {

        /**
         * {@inheritDoc}
         */
        @Override
        public String toString() {
            return "(check-sat)";
        }
    }

    /**
     * TODO: Documentation.
     *
     * @author Henry J. Wylde
     */
    public static final class DeclareFun extends Stmt {

        private final String name;
        private final List<String> parameterSorts;
        private final String returnSort;

        public DeclareFun(String name, List<String> parameterSorts, String returnSort) {
            if (name == null) {
                throw new NullPointerException("name cannot be null");
            }
            if (parameterSorts.contains(null)) {
                throw new NullPointerException("parameterSorts cannot contain null");
            }
            if (returnSort == null) {
                throw new NullPointerException("returnSort cannot be null");
            }

            this.name = name;
            this.returnSort = returnSort;
<<<<<<< HEAD
            this.parameterSorts = Collections.unmodifiableList(new ArrayList<>(parameterSorts));
=======
            this.parameterSorts = new ArrayList<String>(parameterSorts);
>>>>>>> 42fbb602
        }

        /**
         * {@inheritDoc}
         */
        @Override
        public boolean equals(Object obj) {
            if (this == obj) {
                return true;
            }
            if (obj == null || getClass() != obj.getClass()) {
                return false;
            }

            DeclareFun that = (DeclareFun) obj;

            if (!name.equals(that.name)) {
                return false;
            }
            if (!parameterSorts.equals(that.parameterSorts)) {
                return false;
            }
            if (!returnSort.equals(that.returnSort)) {
                return false;
            }

            return true;
        }

        public String getName() {
            return name;
        }

        public List<String> getParameterSorts() {
            return parameterSorts;
        }

        public String getReturnSort() {
            return returnSort;
        }

        /**
         * {@inheritDoc}
         */
        @Override
        public int hashCode() {
            return Objects_hash(name, parameterSorts, returnSort);
        }

        /**
         * {@inheritDoc}
         */
        @Override
        public String toString() {
            StringBuilder sb = new StringBuilder();

            sb.append("(declare-fun ");
            sb.append(name);
            sb.append(" (");
            for (Iterator<String> it = parameterSorts.iterator(); it.hasNext(); ) {
                sb.append(it.next());

                if (it.hasNext()) {
                    sb.append(" ");
                }
            }
            sb.append(") ");
            sb.append(returnSort);
            sb.append(")");

            return sb.toString();
        }
    }

    /**
     * TODO: Documentation.
     *
     * @author Henry J. Wylde
     */
    public static final class DeclareSort extends Stmt {

        private final String name;
        private final int size;

        public DeclareSort(String name, int size) {
            if (name == null) {
                throw new NullPointerException("name cannot be null");
            }
            if (size < 0) {
                throw new IllegalArgumentException("size cannot be negative");
            }

            this.name = name;
            this.size = size;
        }

        /**
         * {@inheritDoc}
         */
        @Override
        public boolean equals(Object obj) {
            if (this == obj) {
                return true;
            }
            if (obj == null || getClass() != obj.getClass()) {
                return false;
            }

            DeclareSort that = (DeclareSort) obj;

            return name.equals(that.name) && size == that.size;
        }

        public String getName() {
            return name;
        }

        public int getSize() {
            return size;
        }

        /**
         * {@inheritDoc}
         */
        @Override
        public int hashCode() {
            return Objects_hash(name, size);
        }

        /**
         * {@inheritDoc}
         */
        @Override
        public String toString() {
            return "(declare-sort " + name + " " + size + ")";
        }
    }

    /**
     * TODO: Documentation.
     *
     * @author Henry J. Wylde
     */
    public static final class DefineFun extends Stmt {

        private final String name;
        private final List<Pair<String, String>> parameters;
        private final String returnSort;
        private final String expr;

        public DefineFun(String name, List<Pair<String, String>> parameters, String returnSort,
                String expr) {
            if (name == null) {
                throw new NullPointerException("name cannot be null");
            }
            if (parameters.contains(null)) {
                throw new NullPointerException("parameters cannot contain null");
            }
            if (returnSort == null) {
                throw new NullPointerException("returnSort cannot be null");
            }
            if (expr == null) {
                throw new NullPointerException("expr cannot be null");
            }

            this.name = name;
            this.returnSort = returnSort;
<<<<<<< HEAD
            this.parameters = Collections.unmodifiableList(new ArrayList<>(parameters));
=======
            this.parameters = new ArrayList<Pair<String,String>>(parameters);
>>>>>>> 42fbb602
            this.expr = expr;
        }

        /**
         * {@inheritDoc}
         */
        @Override
        public boolean equals(Object obj) {
            if (this == obj) {
                return true;
            }
            if (obj == null || getClass() != obj.getClass()) {
                return false;
            }

            DefineFun that = (DefineFun) obj;

            if (!name.equals(that.name)) {
                return false;
            }
            if (!parameters.equals(that.parameters)) {
                return false;
            }
            if (!returnSort.equals(that.returnSort)) {
                return false;
            }
            if (!expr.equals(that.expr)) {
                return false;
            }

            return true;
        }

        public String getExpr() {
            return expr;
        }

        public String getName() {
            return name;
        }

        public List<Pair<String, String>> getParameters() {
            return parameters;
        }

        public String getReturnSort() {
            return returnSort;
        }

        /**
         * {@inheritDoc}
         */
        @Override
        public int hashCode() {
            return Objects_hash(name, parameters, returnSort, expr);
        }

        /**
         * {@inheritDoc}
         */
        @Override
        public String toString() {
            StringBuilder sb = new StringBuilder();

            sb.append("(define-fun ");
            sb.append(name);
            sb.append(" (");
            for (Iterator<Pair<String, String>> it = parameters.iterator(); it.hasNext(); ) {
                Pair<String, String> parameter = it.next();

                sb.append("(");
                sb.append(parameter.first());
                sb.append(" ");
                sb.append(parameter.second());
                sb.append(")");

                if (it.hasNext()) {
                    sb.append(" ");
                }
            }
            sb.append(") ");
            sb.append(returnSort);
            sb.append(" ");
            sb.append(expr);
            sb.append(")");

            return sb.toString();
        }
    }

    /**
     * TODO: Documentation.
     *
     * @author Henry J. Wylde
     */
    public static final class DefineSort extends Stmt {

        private final String name;
        private final List<String> parameters;
        private final String expr;

        public DefineSort(String name, List<String> parameters, String expr) {
            if (name == null) {
                throw new NullPointerException("name cannot be null");
            }
            if (parameters.contains(null)) {
                throw new NullPointerException("parameters cannot contain null");
            }
            if (expr == null) {
                throw new NullPointerException("expr cannot be null");
            }

            this.name = name;
<<<<<<< HEAD
            this.parameters = Collections.unmodifiableList(new ArrayList<>(parameters));
=======
            this.parameters = new ArrayList<String>(parameters);
>>>>>>> 42fbb602
            this.expr = expr;
        }

        /**
         * {@inheritDoc}
         */
        @Override
        public boolean equals(Object obj) {
            if (this == obj) {
                return true;
            }
            if (obj == null || getClass() != obj.getClass()) {
                return false;
            }

            DefineSort that = (DefineSort) obj;

            if (!name.equals(that.name)) {
                return false;
            }
            if (!parameters.equals(that.parameters)) {
                return false;
            }
            if (!expr.equals(that.expr)) {
                return false;
            }

            return true;
        }

        public String getExpr() {
            return expr;
        }

        public String getName() {
            return name;
        }

        public List<String> getParameters() {
            return parameters;
        }

        /**
         * {@inheritDoc}
         */
        @Override
        public int hashCode() {
            return Objects_hash(name, parameters, expr);
        }

        /**
         * {@inheritDoc}
         */
        @Override
        public String toString() {
            StringBuilder sb = new StringBuilder();

            sb.append("(define-sort ");
            sb.append(name);
            sb.append(" (");
            for (Iterator<String> it = parameters.iterator(); it.hasNext(); ) {
                sb.append(it.next());

                if (it.hasNext()) {
                    sb.append(" ");
                }
            }
            sb.append(") ");
            sb.append(expr);
            sb.append(")");

            return sb.toString();
        }
    }

    /**
     * TODO: Documentation.
     *
     * @author Henry J. Wylde
     */
    public static final class Exit extends Stmt {

        public boolean equals(Object obj) {
            return obj instanceof Exit;
        }

        public int hashCode() {
            return 0;
        }

        /**
         * {@inheritDoc}
         */
        @Override
        public String toString() {
            return "(exit)";
        }
    }

    /**
     * TODO: Documentation.
     *
     * @author Henry J. Wylde
     */
    public static final class Pop extends Stmt {

        private final int count;

        public Pop(int count) {
            if (count < 0) {
                throw new IllegalArgumentException("count cannot be less than 0");
            }

            this.count = count;
        }

        public int getCount() {
            return count;
        }

        /**
         * {@inheritDoc}
         */
        @Override
        public String toString() {
            return "(pop " + count + ")";
        }
    }

    /**
     * TODO: Documentation.
     *
     * @author Henry J. Wylde
     */
    public static final class Push extends Stmt {

        private final int count;

        public Push(int count) {
            if (count < 0) {
                throw new IllegalArgumentException("count cannot be less than 0");
            }

            this.count = count;
        }

        public int getCount() {
            return count;
        }

        /**
         * {@inheritDoc}
         */
        @Override
        public String toString() {
            return "(push " + count + ")";
        }
    }

    /**
     * TODO: Documentation.
     *
     * @author Henry J. Wylde
     */
    public static final class SetLogic extends Stmt {

        private final Logic logic;

        public SetLogic(Logic logic) {
            if (logic == null) {
                throw new NullPointerException("logic cannot be null");
            }

            this.logic = logic;
        }

        public Logic getLogic() {
            return logic;
        }

        /**
         * {@inheritDoc}
         */
        @Override
        public String toString() {
            return "(set-logic " + logic + ")";
        }
    }

    /**
     * TODO: Documentation.
     *
     * @author Henry J. Wylde
     */
    public static final class SetOption extends Stmt {

        private final String option;
        private final String value;

        public SetOption(String option, String value) {
            if (option == null) {
                throw new NullPointerException("option cannot be null");
            }
            if (value == null) {
                throw new NullPointerException("value cannot be null");
            }

            this.option = option;
            this.value = value;
        }

        public String getOption() {
            return option;
        }

        public String getValue() {
            return value;
        }

        /**
         * {@inheritDoc}
         */
        @Override
        public String toString() {
            return "(set-option " + option + " " + value + ")";
        }
    }
    
    private static int Objects_hash(Object... objects) {
    	int r = 0;
    	for(Object o : objects) {
    		r ^= o.hashCode();
    	}
    	return r;
    }
}<|MERGE_RESOLUTION|>--- conflicted
+++ resolved
@@ -120,11 +120,7 @@
 
             this.name = name;
             this.returnSort = returnSort;
-<<<<<<< HEAD
             this.parameterSorts = Collections.unmodifiableList(new ArrayList<>(parameterSorts));
-=======
-            this.parameterSorts = new ArrayList<String>(parameterSorts);
->>>>>>> 42fbb602
         }
 
         /**
@@ -292,11 +288,7 @@
 
             this.name = name;
             this.returnSort = returnSort;
-<<<<<<< HEAD
             this.parameters = Collections.unmodifiableList(new ArrayList<>(parameters));
-=======
-            this.parameters = new ArrayList<Pair<String,String>>(parameters);
->>>>>>> 42fbb602
             this.expr = expr;
         }
 
@@ -410,11 +402,7 @@
             }
 
             this.name = name;
-<<<<<<< HEAD
             this.parameters = Collections.unmodifiableList(new ArrayList<>(parameters));
-=======
-            this.parameters = new ArrayList<String>(parameters);
->>>>>>> 42fbb602
             this.expr = expr;
         }
 
