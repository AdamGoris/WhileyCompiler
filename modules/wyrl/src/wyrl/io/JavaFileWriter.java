// Copyright (c) 2011, David J. Pearce (djp@ecs.vuw.ac.nz)
// All rights reserved.
//
// Redistribution and use in source and binary forms, with or without
// modification, are permitted provided that the following conditions are met:
//    * Redistributions of source code must retain the above copyright
//      notice, this list of conditions and the following disclaimer.
//    * Redistributions in binary form must reproduce the above copyright
//      notice, this list of conditions and the following disclaimer in the
//      documentation and/or other materials provided with the distribution.
//    * Neither the name of the <organization> nor the
//      names of its contributors may be used to endorse or promote products
//      derived from this software without specific prior written permission.
//
// THIS SOFTWARE IS PROVIDED BY THE COPYRIGHT HOLDERS AND CONTRIBUTORS "AS IS" AND
// ANY EXPRESS OR IMPLIED WARRANTIES, INCLUDING, BUT NOT LIMITED TO, THE IMPLIED
// WARRANTIES OF MERCHANTABILITY AND FITNESS FOR A PARTICULAR PURPOSE ARE
// DISCLAIMED. IN NO EVENT SHALL DAVID J. PEARCE BE LIABLE FOR ANY
// DIRECT, INDIRECT, INCIDENTAL, SPECIAL, EXEMPLARY, OR CONSEQUENTIAL DAMAGES
// (INCLUDING, BUT NOT LIMITED TO, PROCUREMENT OF SUBSTITUTE GOODS OR SERVICES;
// LOSS OF USE, DATA, OR PROFITS; OR BUSINESS INTERRUPTION) HOWEVER CAUSED AND
// ON ANY THEORY OF LIABILITY, WHETHER IN CONTRACT, STRICT LIABILITY, OR TORT
// (INCLUDING NEGLIGENCE OR OTHERWISE) ARISING IN ANY WAY OUT OF THE USE OF THIS
// SOFTWARE, EVEN IF ADVISED OF THE POSSIBILITY OF SUCH DAMAGE.

package wyrl.io;

import java.io.FileWriter;
import java.io.IOException;
import java.io.OutputStream;
import java.io.PrintWriter;
import java.io.Writer;
import java.math.BigInteger;
import java.util.*;

import wyautl.core.Automaton;
import wyautl.io.BinaryAutomataReader;
import wyautl.util.BigRational;
import wybs.io.BinaryInputStream;
import wyrl.core.Attribute;
import wyrl.core.Expr;
import wyrl.core.Pattern;
import wyrl.core.SpecFile;
import wyrl.core.Type;
import wyrl.core.Types;
import wyrl.util.*;
import static wyrl.core.Attribute.*;
import static wyrl.core.SpecFile.*;

public class JavaFileWriter {
	private PrintWriter out;
	private HashSet<Integer> typeTests = new HashSet<Integer>();
	
	public JavaFileWriter(Writer os) {
		this.out = new PrintWriter(os);
	}

	public JavaFileWriter(OutputStream os) {
		this.out = new PrintWriter(os);
	}

<<<<<<< HEAD
	public void write(SpecFile spec) throws IOException {
		this.termCounter = 0;
		translate(spec,spec);		
	}
	
	private void translate(SpecFile spec, SpecFile root) throws IOException {		
=======
	public void write(SpecFile spec) throws IOException {			
		reset();
		translate(spec,spec);		
	}
	
	private void translate(SpecFile spec, SpecFile root) throws IOException {						
>>>>>>> c3a0eaff
		PrintWriter saved = out;		
		
		if(root == spec) {			

			if (!spec.pkg.equals("")) {
				myOut("package " + spec.pkg + ";");
				myOut("");
			}
			
			writeImports();
			myOut("public final class " + spec.name + " {");
			
		}
		
		for (Decl d : spec.declarations) {
			if(d instanceof IncludeDecl) {
				IncludeDecl id = (IncludeDecl) d;
				SpecFile file = id.file;
				translate(file,root);				
			} else  if (d instanceof TermDecl) {
				translate((TermDecl) d);
			} else if (d instanceof RewriteDecl) {
				translate((RewriteDecl) d);
			}
		}
		
		if(root == spec) {
			writeReduceDispatch(spec);
			writeInferenceDispatch(spec);
			writeTypeTests();
			writeSchema(spec);
			writeStatsInfo();
			writeMainMethod();
		}
		
		if(root == spec) {			
			myOut("}");
			out.close();
		}
		
		out = saved;
	}

	/**
	 * Reset all global information before proceeding to write out another file.
	 */
	protected void reset() {
		termCounter = 0;
		typeTests.clear();
		typeRegister.clear();
		registeredTypes.clear();
	}
	
	protected void writeImports() {
		myOut("import java.io.*;");
		myOut("import java.util.*;");
		myOut("import java.math.BigInteger;");
		myOut("import wyautl.util.BigRational;");
		myOut("import wyautl.io.*;");
		myOut("import wyautl.core.*;");		
		myOut("import wyrl.io.*;");
		myOut("import wyrl.core.*;");
		myOut("import wyrl.util.Runtime;");
		myOut("import static wyrl.util.Runtime.*;");
		myOut();
	}
	
	public void writeReduceDispatch(SpecFile sf) {
		myOut(1, "public static boolean reduce(Automaton automaton) {");
		myOut(2, "boolean result = false;");
		myOut(2, "boolean changed = true;");
		myOut(2, "while(changed) {");
		myOut(3, "changed = false;");
		myOut(3, "for(int i=0;i<automaton.nStates();++i) {");
		myOut(4, "if(numSteps++ > MAX_STEPS) { return result; } // bail out");
		myOut(4, "if(automaton.get(i) == null) { continue; }");
		int i=0;
		for(ReduceDecl rw : extractDecls(ReduceDecl.class,sf)) {
			Type type = rw.pattern.attribute(Attribute.Type.class).type;
			String mangle = toTypeMangle(type);
			myOut(4,"");
			myOut(4, "if(typeof_" + mangle + "(i,automaton)) {");
			myOut(5, "changed |= reduce_" + mangle + "(i,automaton);");
			typeTests.add(register(type));
			myOut(5, "if(changed) { break; } // reset");
			myOut(4, "}");
		}
		myOut(3,"}");
		myOut(3, "result |= changed;");
		myOut(2,"}");
		myOut(2, "return result;");
		myOut(1, "}");
	}

	public void writeInferenceDispatch(SpecFile sf) {
		myOut(1, "public static boolean infer(Automaton automaton) {");
		myOut(2, "reset();");
		myOut(2, "boolean result = false;");
		myOut(2, "boolean changed = true;");
		myOut(2, "reduce(automaton);");
		myOut(2, "while(changed) {");
		myOut(3, "changed = false;");
		myOut(3, "for(int i=0;i<automaton.nStates();++i) {");
		myOut(4, "if(numSteps > MAX_STEPS) { return result; } // bail out");
		myOut(4, "if(automaton.get(i) == null) { continue; }");
		int i = 0;
		for(InferDecl rw : extractDecls(InferDecl.class,sf)) {
			Type type = rw.pattern.attribute(Attribute.Type.class).type;
			String mangle = toTypeMangle(type);
			myOut(4,"");
			myOut(4, "if(typeof_" + mangle + "(i,automaton) &&");
			myOut(5, "infer_" + mangle + "(i,automaton)) {");
			typeTests.add(register(type));
			myOut(5, "changed = true; break; // reset");			
			myOut(4, "}");
		}
		myOut(3,"}");
		myOut(3, "result |= changed;");
		myOut(2,"}");
		myOut(2, "return result;");
		myOut(1, "}");		
	}
	
	public void translate(TermDecl decl) {
		myOut(1, "// term " + decl.type);
		String name = decl.type.name();
		myOut(1, "public final static int K_" + name + " = "
				+ termCounter++ + ";");
		if (decl.type.element() == null) {
			myOut(1, "public final static Automaton.Term " + name
					+ " = new Automaton.Term(K_" + name + ");");
		} else {
			Type.Ref data = decl.type.element();
			Type element = data.element();
			if(element instanceof Type.Collection) {
				// add two helpers
				myOut(1, "public final static int " + name
						+ "(Automaton automaton, int... r0) {" );
				if(element instanceof Type.Set) { 
					myOut(2,"int r1 = automaton.add(new Automaton.Set(r0));");
				} else if(element instanceof Type.Bag) {
					myOut(2,"int r1 = automaton.add(new Automaton.Bag(r0));");
				} else {
					myOut(2,"int r1 = automaton.add(new Automaton.List(r0));");
				}
				myOut(2,"return automaton.add(new Automaton.Term(K_" + name + ", r1));");
				myOut(1,"}");
				
				myOut(1, "public final static int " + name
						+ "(Automaton automaton, List<Integer> r0) {" );
				if(element instanceof Type.Set) { 
					myOut(2,"int r1 = automaton.add(new Automaton.Set(r0));");
				} else if(element instanceof Type.Bag) {
					myOut(2,"int r1 = automaton.add(new Automaton.Bag(r0));");
				} else {
					myOut(2,"int r1 = automaton.add(new Automaton.List(r0));");
				}
				myOut(2,"return automaton.add(new Automaton.Term(K_" + name + ", r1));");
				myOut(1,"}");
			} else if(element instanceof Type.Int) {
				// add two helpers
				myOut(1, "public final static int " + name 
						+ "(Automaton automaton, long r0) {" );			
				myOut(2,"int r1 = automaton.add(new Automaton.Int(r0));");
				myOut(2,"return automaton.add(new Automaton.Term(K_" + name + ", r1));");
				myOut(1,"}");
				
				myOut(1, "public final static int " + name
						+ "(Automaton automaton, BigInteger r0) {" );	
				myOut(2,"int r1 = automaton.add(new Automaton.Int(r0));");
				myOut(2,"return automaton.add(new Automaton.Term(K_" + name + ", r1));");
				myOut(1,"}");
			} else if(element instanceof Type.Real) {
				// add two helpers
				myOut(1, "public final static int " + name 
						+ "(Automaton automaton, long r0) {" );			
				myOut(2,"int r1 = automaton.add(new Automaton.Real(r0));");
				myOut(2,"return automaton.add(new Automaton.Term(K_" + name + ", r1));");
				myOut(1,"}");
				
				myOut(1, "public final static int " + name
						+ "(Automaton automaton, BigRational r0) {" );	
				myOut(2,"int r1 = automaton.add(new Automaton.Real(r0));");
				myOut(2,"return automaton.add(new Automaton.Term(K_" + name + ", r1));");
				myOut(1,"}");
			} else if(element instanceof Type.Strung) {
				// add two helpers
				myOut(1, "public final static int " + name
						+ "(Automaton automaton, String r0) {" );	
				myOut(2,"int r1 = automaton.add(new Automaton.Strung(r0));");
				myOut(2,"return automaton.add(new Automaton.Term(K_" + name + ", r1));");
				myOut(1,"}");
			} else {
				myOut(1, "public final static int " + name
						+ "(Automaton automaton, " + type2JavaType(data) + " r0) {" );			
				myOut(2,"return automaton.add(new Automaton.Term(K_" + name + ", r0));");
				myOut(1,"}");
			}
			
		}
		myOut();
	}

	private int termCounter = 0;

	public void translate(RewriteDecl decl) {
		boolean isReduction = decl instanceof ReduceDecl;
		Pattern.Term pattern = decl.pattern;
		Type param = pattern.attribute(Attribute.Type.class).type; 
		myOut(1, "// " + decl.pattern);
		String sig = toTypeMangle(param) + "(" + type2JavaType(param) + " r0, Automaton automaton) {";
		
		if(decl instanceof ReduceDecl) {
			myOut(1, "public static boolean reduce_" + sig);
					
		} else {
			myOut(1, "public static boolean infer_" + sig);					
		}
		
		if(!isReduction) {
			myOut(1, "Automaton original = new Automaton(automaton);");
		}
		
		// setup the environment
		Environment environment = new Environment();
		int thus = environment.allocate(param,"this");
		
		// translate pattern
		int level = translate(2,pattern,thus,environment);
		
		// translate expressions
		myOut(1);		

		for(RuleDecl rd : decl.rules) {
			translate(level,rd,isReduction,environment);
		}
		
		// close the pattern match
		while(level > 2) {
			myOut(--level,"}");
		}
		
		if(!isReduction) {
			myOut(1, "reduce(automaton);");
		}
		
		myOut(level,"return false;");
		myOut(--level,"}");
		myOut();
	}
	
	public int translate(int level, Pattern p, int source, Environment environment) {
		if(p instanceof Pattern.Leaf) {
			return translate(level,(Pattern.Leaf) p,source,environment);
		} else if(p instanceof Pattern.Term) {
			return translate(level,(Pattern.Term) p,source,environment);
		} else if(p instanceof Pattern.Set) {
			return translate(level,(Pattern.Set) p,source,environment);
		} else if(p instanceof Pattern.Bag) {
			return translate(level,(Pattern.Bag) p,source,environment);
		} else  {
			return translate(level,(Pattern.List) p,source,environment);
		} 
	}
	
	public int translate(int level, Pattern.Leaf p, int source, Environment environment) {
		// do nothing?
		return level;
	}
	
	public int translate(int level, Pattern.Term pattern, int source,
			Environment environment) {
		Type.Ref<Type.Term> type = (Type.Ref) pattern
				.attribute(Attribute.Type.class).type;
		source = coerceFromRef(level, pattern, source, environment);
		if (pattern.data != null) {
			Type data = type.element().element();
			int target = environment.allocate(data, pattern.variable);
			myOut(level, type2JavaType(data) + " r" + target + " = r" + source
					+ ".contents;");
			return translate(level, pattern.data, target, environment);
		} else {
			return level;
		}
	}

	public int translate(int level, Pattern.BagOrSet pattern, int source, Environment environment) {
		Type.Ref<Type.Collection> type = (Type.Ref<Type.Collection>) pattern
				.attribute(Attribute.Type.class).type;
		source = coerceFromRef(level, pattern, source, environment);
		
		Pair<Pattern, String>[] elements = pattern.elements;
		
		// construct a for-loop for each fixed element to match
		int[] indices = new int[elements.length];
		for (int i = 0; i != elements.length; ++i) {
			boolean isUnbounded = pattern.unbounded && (i+1) == elements.length;
			Pair<Pattern, String> p = elements[i];
			Pattern pat = p.first();
			String var = p.second();
			Type.Ref pt = (Type.Ref) pat.attribute(Attribute.Type.class).type;			
			int index = environment.allocate(pt,var);
			String name = "i" + index;
			indices[i] = index;
			if(isUnbounded) {
				Type.Collection rt = pattern instanceof Pattern.Bag ? Type.T_BAG(true,pt) : Type.T_SET(true,pt);
				myOut(level, "int j" + index + " = 0;");
				myOut(level, "int[] t" + index + " = new int[r" + source + ".size()-" + i + "];");				
			}
			myOut(level++,"for(int " + name + "=0;" + name + "!=r" + source + ".size();++" + name + ") {");
			myOut(level, type2JavaType(pt) + " r" + index + " = r"
					+ source + ".get(" + name + ");");

			indent(level);out.print("if(");
			// check against earlier indices
			for(int j=0;j<i;++j) {
				out.print(name + " == i" + indices[j] + " || ");
			}
			// check matching type
			myOut("!typeof_" + toTypeMangle(pt) + "(r" + index + ",automaton)) { continue; }");
			typeTests.add(register(pt));
			myOut(level);
			
			if(isUnbounded) {
				myOut(level,"t" + index + "[j" + index + "++] = r" + index + ";");
				myOut(--level,"}");
				if(pattern instanceof Pattern.Set) { 
					Type.Collection rt = Type.T_SET(true,pt);
					int rest = environment.allocate(rt,var);
					myOut(level, type2JavaType(rt) + " r" + rest + " = new Automaton.Set(t" + index + ");");
				} else {
					Type.Collection rt = Type.T_BAG(true,pt);
					int rest = environment.allocate(rt,var);
					myOut(level, type2JavaType(rt) + " r" + rest + " = new Automaton.Bag(t" + index + ");");
				}
			} else {
				level = translate(level++,pat,index,environment);
			}
		}	
		
		return level;
	}

	public int translate(int level, Pattern.List pattern, int source, Environment environment) {
		Type.Ref<Type.List> type = (Type.Ref<Type.List>) pattern
				.attribute(Attribute.Type.class).type;
		source = coerceFromRef(level, pattern, source, environment);
		
		Pair<Pattern, String>[] elements = pattern.elements;
		for (int i = 0; i != elements.length; ++i) {
			Pair<Pattern, String> p = elements[i];
			Pattern pat = p.first();
			String var = p.second();
			Type.Ref pt = (Type.Ref) pat.attribute(Attribute.Type.class).type;
			int element;
			if(pattern.unbounded && (i+1) == elements.length) {
				Type.List tc = Type.T_LIST(true, pt);
				element = environment.allocate(tc);
				myOut(level, type2JavaType(tc) + " r" + element + " = r"
						+ source + ".sublist(" + i + ");");
			} else {
				element = environment.allocate(pt);				
				myOut(level, type2JavaType(pt) + " r" + element + " = r"
						+ source + ".get(" + i + ");");
				level = translate(level,pat, element, environment);
			}			
			if (var != null) {
				environment.put(element, var);
			}
		}
		return level;
	}
	
	public void translate(int level, RuleDecl decl, boolean isReduce, Environment environment) {
		int thus = environment.get("this");
		
		// TODO: can optimise this by translating lets within the conditionals
		// in the case that the conditionals don't refer to those lets. This
		// will then prevent unnecessary object creation.
		
		for(Pair<String,Expr> let : decl.lets) {
			String letVar = let.first();
			Expr letExpr = let.second();
			int result = translate(2, letExpr, environment);
			environment.put(result, letVar);
		}
		if(decl.condition != null) {
			int condition = translate(level, decl.condition, environment);
			myOut(level++, "if(r" + condition + ") {");
		}
		int result = translate(level, decl.result, environment);
		result = coerceFromValue(level,decl.result,result,environment);
		
		myOut(level, "if(r" + thus + " != r" + result + ") {");
		myOut(level+1,"automaton.rewrite(r" + thus + ", r" + result + ");");
		if(isReduce) {			
			myOut(level+1, "numReductions++;");
			myOut(level+1, "return true;");
		} else {			
			myOut(level+1, "reduce(automaton);");
			myOut(level+1, "if(!automaton.equals(original)) { numInferences++; return true; }");
			myOut(level+1, "else { numMisinferences++; }");
		}
		myOut(level,"}");
		if(decl.condition != null) {
			myOut(--level,"}");
		}
	}
	
	public void writeSchema(SpecFile spec) {
		myOut(1,
				"// =========================================================================");
		myOut(1, "// Schema");
		myOut(1,
				"// =========================================================================");
		myOut();
		myOut(1, "public static final Schema SCHEMA = new Schema(new Schema.Term[]{");
		
		boolean firstTime=true;		
		for(TermDecl td : extractDecls(TermDecl.class,spec)) {
			if (!firstTime) {
				myOut(",");
			}
			firstTime=false;						
			myOut(2,"// " + td.type.toString());
			indent(2);writeSchema(td.type);
		}
		myOut();
		myOut(1, "});");		
	}
	
	private void writeSchema(Type.Term tt) {
		Automaton automaton = tt.automaton();
		BitSet visited = new BitSet(automaton.nStates());
		writeSchema(automaton.getRoot(0),automaton,visited);
	}
	
	private void writeSchema(int node, Automaton automaton, BitSet visited) {
		if(node < 0) {
			// bypass virtual node
		} else if (visited.get(node)) {
			out.print("Schema.Any");
			return;
		} else {
			visited.set(node);
		}
		// you can scratch your head over why this is guaranteed ;)
		Automaton.Term state = (Automaton.Term) automaton.get(node);
		switch (state.kind) {
		case wyrl.core.Types.K_Void:
			out.print("Schema.Void");
			break;
		case wyrl.core.Types.K_Any:
			out.print("Schema.Any");
			break;
			case wyrl.core.Types.K_Bool:
				out.print("Schema.Bool");
				break;
			case wyrl.core.Types.K_Int:
				out.print("Schema.Int");
				break;
			case wyrl.core.Types.K_Real:
				out.print("Schema.Real");
				break;
			case wyrl.core.Types.K_String:
				out.print("Schema.String");
				break;
			case wyrl.core.Types.K_Not:
				out.print("Schema.Not(");
				writeSchema(state.contents, automaton, visited);
				out.print(")");
				break;
			case wyrl.core.Types.K_Ref:
				writeSchema(state.contents, automaton, visited);
				break;
			case wyrl.core.Types.K_Meta:
				out.print("Schema.Meta(");
				writeSchema(state.contents, automaton, visited);
				out.print(")");
				break;
			case wyrl.core.Types.K_Nominal: {				
				// bypass the nominal marker
				Automaton.List list = (Automaton.List) automaton.get(state.contents);
				writeSchema(list.get(1), automaton, visited);
				break;
			}
			case wyrl.core.Types.K_Or: {
				out.print("Schema.Or(");
				Automaton.Set set = (Automaton.Set) automaton.get(state.contents);
				for(int i=0;i!=set.size();++i) {
					if(i != 0) { out.print(", "); }
					writeSchema(set.get(i), automaton, visited);
				}
				out.print(")");
				break;
			}
			case wyrl.core.Types.K_Set: {
				out.print("Schema.Set(");
				Automaton.List list = (Automaton.List) automaton.get(state.contents);
				// FIXME: need to deref unbounded bool here as well
				out.print("true");
				Automaton.Bag set = (Automaton.Bag) automaton.get(list.get(1));
				for(int i=0;i!=set.size();++i) {
					out.print(",");
					writeSchema(set.get(i), automaton, visited);
				}
				out.print(")");
				break;
			}
			case wyrl.core.Types.K_Bag: {
				out.print("Schema.Bag(");
				Automaton.List list = (Automaton.List) automaton.get(state.contents);
				// FIXME: need to deref unbounded bool here as well
				out.print("true");
				Automaton.Bag bag = (Automaton.Bag) automaton.get(list.get(1));
				for(int i=0;i!=bag.size();++i) {
					out.print(",");
					writeSchema(bag.get(i), automaton, visited);
				}
				out.print(")");
				break;
			}
			case wyrl.core.Types.K_List: {
				out.print("Schema.List(");
				Automaton.List list = (Automaton.List) automaton.get(state.contents);
				// FIXME: need to deref unbounded bool here as well
				out.print("true");
				Automaton.List list2 = (Automaton.List) automaton.get(list.get(1));
				for(int i=0;i!=list2.size();++i) {
					out.print(",");
					writeSchema(list2.get(i), automaton, visited);
				}
				out.print(")");
				break;
			}
			case wyrl.core.Types.K_Term: {
				out.print("Schema.Term(");
				Automaton.List list = (Automaton.List) automaton.get(state.contents);
				Automaton.Strung str = (Automaton.Strung) automaton.get(list.get(0));
				out.print("\"" + str.value + "\"");
				if(list.size() > 1) {
					out.print(",");
					writeSchema(list.get(1),automaton,visited);
				} 				
				out.print(")");
				break;
			}
			default:
				throw new RuntimeException("Unknown kind encountered: " + state.kind);
		}	
	}
	
	private <T extends Decl> ArrayList<T> extractDecls(Class<T> kind, SpecFile spec) {
		ArrayList r = new ArrayList();
		extractDecls(kind,spec,r);
		return r;
	}
	
	private <T extends Decl> void extractDecls(Class<T> kind, SpecFile spec, ArrayList<T> decls) {
		for(Decl d : spec.declarations) {
			if(kind.isInstance(d)) {
				decls.add((T)d);
			} else if(d instanceof IncludeDecl) {
				IncludeDecl id = (IncludeDecl) d;
				extractDecls(kind,id.file,decls);
			}
		}
	}
	
	public int translate(int level, Expr code, Environment environment) {
		if (code instanceof Expr.Constant) {
			return translate(level,(Expr.Constant) code, environment);
		} else if (code instanceof Expr.UnOp) {
			return translate(level,(Expr.UnOp) code, environment);
		} else if (code instanceof Expr.BinOp) {
			return translate(level,(Expr.BinOp) code, environment);
		} else if (code instanceof Expr.NaryOp) {
			return translate(level,(Expr.NaryOp) code, environment);
		} else if (code instanceof Expr.Constructor) {
			return translate(level,(Expr.Constructor) code, environment);
		} else if (code instanceof Expr.ListAccess) {
			return translate(level,(Expr.ListAccess) code, environment);
		} else if (code instanceof Expr.ListUpdate) {
			return translate(level,(Expr.ListUpdate) code, environment);
		} else if (code instanceof Expr.Variable) {
			return translate(level,(Expr.Variable) code, environment);
		} else if (code instanceof Expr.Substitute) {
			return translate(level,(Expr.Substitute) code, environment);
		} else if(code instanceof Expr.Comprehension) {
			return translate(level,(Expr.Comprehension) code, environment);
		} else if(code instanceof Expr.TermAccess) {
			return translate(level,(Expr.TermAccess) code, environment);
		} else if(code instanceof Expr.Cast) {
			return translate(level,(Expr.Cast) code, environment);
		} else {
			throw new RuntimeException("unknown expression encountered - " + code);
		}
	}
	
	public int translate(int level, Expr.Cast code, Environment environment) {
		Type type = code.attribute(Attribute.Type.class).type;

		// first translate src expression, and coerce to a value
		int src = translate(level, code.src, environment);
		src = coerceFromRef(level, code.src, src, environment);

		// TODO: currently we only support casting from integer to real!!
		String body = "new Automaton.Real(r" + src + ".value)";

		int target = environment.allocate(type);
		myOut(level, type2JavaType(type) + " r" + target + " = " + body + ";");
		return target;
		
	}
	
	public int translate(int level, Expr.Constant code, Environment environment) {
		Type type = code.attribute(Attribute.Type.class).type;
		Object v = code.value;
		String rhs;
				
		if (v instanceof Boolean) {
			rhs = v.toString();
		} else if (v instanceof BigInteger) {
			BigInteger bi = (BigInteger) v;
			if(bi.bitLength() <= 64) {
				rhs = "new Automaton.Int(" + bi.longValue() + ")";
			} else {
				rhs = "new Automaton.Int(\"" + bi.toString() + "\")";	
			}
			
		} else if (v instanceof BigRational) {
			BigRational br = (BigRational) v;
			rhs = "new Automaton.Real(\"" + br.toString() + "\")";
			if(br.isInteger()) {
				long lv = br.longValue();
				if(BigRational.valueOf(lv).equals(br)) {
					// Yes, this will fit in a long value. Therefore, inline a
					// long constant as this is faster.
					rhs = "new Automaton.Real(" + lv + ")";
				}
			}
			
		} else if (v instanceof String) {
			rhs = "new Automaton.Strung(\"" + v + "\")";
		} else {		
			throw new RuntimeException("unknown constant encountered (" + v
					+ ")");
		}
		
		int target = environment.allocate(type);
		myOut(level,comment(type2JavaType(type) + " r" + target + " = " + rhs + ";",code.toString()));
		return target;
	}

	public int translate(int level, Expr.UnOp code, Environment environment) {
		Type type = code.attribute(Attribute.Type.class).type;
		int rhs = translate(level,code.mhs,environment);
		rhs = coerceFromRef(level,code.mhs, rhs, environment);
		String body;
		
		switch (code.op) {
		case LENGTHOF:
			body = "r" + rhs + ".lengthOf()";
			break;
		case NUMERATOR:
			body = "r" + rhs + ".numerator()";
			break;
		case DENOMINATOR:
			body = "r" + rhs + ".denominator()";
			break;		
		case NEG:
			body = "r" + rhs + ".negate()";
			break;
		case NOT:
			body = "!r" + rhs;
			break;
		default:
			throw new RuntimeException("unknown unary expression encountered");
		}
		
		int target = environment.allocate(type);
		myOut(level,comment(type2JavaType(type) + " r" + target + " = " + body + ";",code.toString()));
		return target;
	}

	public int translate(int level, Expr.BinOp code, Environment environment) {
		Type type = code.attribute(Attribute.Type.class).type;
		Type lhs_t = code.lhs.attribute(Attribute.Type.class).type;
		Type rhs_t = code.rhs.attribute(Attribute.Type.class).type;
		int lhs = translate(level,code.lhs,environment);
		
		String body;
		
		if(code.op == Expr.BOp.IS && code.rhs instanceof Expr.Constant) {
			// special case for runtime type tests
			Expr.Constant c = (Expr.Constant) code.rhs;			
			Type test = (Type)c.value;
			body = "typeof_" + toTypeMangle(test) + "(r" + lhs +",automaton)";
			typeTests.add(register(test));			
		} else if(code.op == Expr.BOp.AND) {
			// special case to ensure short-circuiting of AND.
			lhs = coerceFromRef(level,code.lhs, lhs, environment);
			int target = environment.allocate(type);	
			myOut(level,comment( type2JavaType(type) + " r" + target + " = " + false + ";",code.toString()));			
			myOut(level++,"if(r" + lhs + ") {");
			int rhs = translate(level,code.rhs,environment);
			rhs = coerceFromRef(level,code.rhs, rhs, environment);
			myOut(level,"r" + target + " = r" + rhs + ";");
			myOut(--level,"}");			
			return target;
		} else {
			int rhs = translate(level,code.rhs,environment);
			// First, convert operands into values (where appropriate)
			switch(code.op) {
				case EQ:
				case NEQ:
					if(lhs_t instanceof Type.Ref && rhs_t instanceof Type.Ref) {
						// OK to do nothing here...
					} else {
						lhs = coerceFromRef(level,code.lhs, lhs, environment);
						rhs = coerceFromRef(level,code.rhs, rhs, environment);
					}
					break;
				case APPEND:
					// append is a tricky case as we have support the non-symmetic cases
					// for adding a single element to the end or the beginning of a
					// list.
					lhs_t = Type.unbox(lhs_t);
					rhs_t = Type.unbox(rhs_t);

					if(lhs_t instanceof Type.Collection) {
						lhs = coerceFromRef(level,code.lhs, lhs, environment);				
					} else {
						lhs = coerceFromValue(level, code.lhs, lhs, environment);				
					}
					if(rhs_t instanceof Type.Collection) {
						rhs = coerceFromRef(level,code.rhs, rhs, environment);	
					} else {
						rhs = coerceFromValue(level,code.rhs, rhs, environment);
					}
					break;
				case IN:
					lhs = coerceFromValue(level,code.lhs,lhs,environment);
					rhs = coerceFromRef(level,code.rhs,rhs,environment);
					break;
				default:
					lhs = coerceFromRef(level,code.lhs,lhs,environment);
					rhs = coerceFromRef(level,code.rhs,rhs,environment);
			}

			// Second, construct the body of the computation			
			switch (code.op) {
				case ADD:
					body = "r" + lhs + ".add(r" + rhs + ")";
					break;
				case SUB:
					body = "r" + lhs + ".subtract(r" + rhs + ")";
					break;
				case MUL:
					body = "r" + lhs + ".multiply(r" + rhs + ")";
					break;
				case DIV:
					body = "r" + lhs + ".divide(r" + rhs + ")";
					break;
				case OR:
					body = "r" + lhs + " || r" + rhs ;
					break;
				case EQ:
					if(lhs_t instanceof Type.Ref && rhs_t instanceof Type.Ref) { 
						body = "r" + lhs + " == r" + rhs ;
					} else {
						body = "r" + lhs + ".equals(r" + rhs +")" ;
					}
					break;
				case NEQ:
					if(lhs_t instanceof Type.Ref && rhs_t instanceof Type.Ref) {
						body = "r" + lhs + " != r" + rhs ;
					} else {
						body = "!r" + lhs + ".equals(r" + rhs +")" ;
					}
					break;
				case LT:
					body = "r" + lhs + ".compareTo(r" + rhs + ")<0";
					break;
				case LTEQ:
					body = "r" + lhs + ".compareTo(r" + rhs + ")<=0";
					break;
				case GT:
					body = "r" + lhs + ".compareTo(r" + rhs + ")>0";
					break;
				case GTEQ:
					body = "r" + lhs + ".compareTo(r" + rhs + ")>=0";
					break;
				case APPEND: 
					if (lhs_t instanceof Type.Collection) {
						body = "r" + lhs + ".append(r" + rhs + ")";
					} else {
						body = "r" + rhs + ".appendFront(r" + lhs + ")";
					}
					break;
				case DIFFERENCE:
					body = "r" + lhs + ".removeAll(r" + rhs + ")";
					break;
				case IN:
					body = "r" + rhs + ".contains(r" + lhs + ")";
					break;
				case RANGE:
					body = "Runtime.rangeOf(automaton,r" + lhs + ",r" + rhs + ")";
					break;
				default:
					throw new RuntimeException("unknown binary operator encountered: "
							+ code);
			}
		}
		int target = environment.allocate(type);	
		myOut(level,comment( type2JavaType(type) + " r" + target + " = " + body + ";",code.toString()));
		return target;
	}
	
	public int translate(int level, Expr.NaryOp code, Environment environment) {
		Type type = code.attribute(Attribute.Type.class).type;
		String body = "new Automaton.";				
		
		if(code.op == Expr.NOp.LISTGEN) { 
			body += "List(";
		} else if(code.op == Expr.NOp.BAGGEN) { 
			body += "Bag(";
		} else {
			body += "Set(";
		}
		
		List<Expr> arguments = code.arguments;
		for(int i=0;i!=arguments.size();++i) {
			if(i != 0) {
				body += ", ";
			}
			Expr argument = arguments.get(i);
			int reg = translate(level, argument, environment);
			reg = coerceFromValue(level, argument, reg, environment);
			body += "r" + reg;
		}
		
		int target = environment.allocate(type);
		myOut(level,comment(type2JavaType(type) + " r" + target + " = " + body + ");",code.toString()));
		return target;
	}
	
	public int translate(int level, Expr.ListAccess code, Environment environment) {
		Type type = code.attribute(Attribute.Type.class).type;
		int src = translate(level,code.src, environment);		
		int idx = translate(level,code.index, environment);
		src = coerceFromRef(level,code.src, src, environment);
		idx = coerceFromRef(level,code.index, idx, environment);
		
		String body = "r" + src + ".indexOf(r" + idx + ")";
				
		int target = environment.allocate(type);
		myOut(level,comment(type2JavaType(type) + " r" + target + " = " + body + ";",code.toString()));
		return target;
	}
	
	public int translate(int level, Expr.ListUpdate code, Environment environment) {
		Type type = code.attribute(Attribute.Type.class).type;
		int src = translate(level,code.src, environment);		
		int idx = translate(level,code.index, environment);
		int value = translate(level,code.value, environment);
		
		src = coerceFromRef(level,code.src, src, environment);
		idx = coerceFromRef(level,code.index, idx, environment);
		value = coerceFromValue(level,code.value, value, environment);
		
		String body = "r" + src + ".update(r" + idx + ", r" + value + ")";
				
		int target = environment.allocate(type);
		myOut(level,comment(type2JavaType(type) + " r" + target + " = " + body + ";",code.toString()));
		return target;
	}
	
	public int translate(int level, Expr.Constructor code,
			Environment environment) {
		Type type = code.attribute(Attribute.Type.class).type;
		String body;

		if (code.argument == null) {
			body = code.name;
		} else {
			int arg = translate(level, code.argument, environment);
			arg = coerceFromValue(level,code.argument,arg,environment);
			body = "new Automaton.Term(K_" + code.name + ",r"
					+  arg + ")";
		}

		int target = environment.allocate(type);
		myOut(level,  type2JavaType(type) + " r" + target + " = " + body + ";");
		return target;
	}
	
	public int translate(int level, Expr.Variable code, Environment environment) {
		Integer operand = environment.get(code.var);
		if(operand != null) {
			return environment.get(code.var);
		} else {
			Type type = code
					.attribute(Attribute.Type.class).type;
			int target = environment.allocate(type);
			myOut(level, type2JavaType(type) + " r" + target + " = " + code.var + ";");
			return target;
		}
	}
	
	public int translate(int level, Expr.Substitute code, Environment environment) {
		Type type = code.attribute(Attribute.Type.class).type;
		
		// first, translate all subexpressions and make sure they are
		// references.
		int src = translate(level, code.src, environment);
		src = coerceFromValue(level,code.src,src,environment);
		
		int original = translate(level, code.original, environment);
		original = coerceFromValue(level,code.original,original,environment);
		
		int replacement = translate(level, code.replacement, environment);
		replacement = coerceFromValue(level,code.replacement,replacement,environment);
		
		// second, put in place the substitution
		String body = "automaton.substitute(r" + src + ", r" + original + ", r" + replacement + ")";
		int target = environment.allocate(type);
		myOut(level,  type2JavaType(type) + " r" + target + " = " + body + ";");
		return target;
	}
	
	public int translate(int level, Expr.TermAccess code, Environment environment) {
		Type type = code.attribute(Attribute.Type.class).type;

		// first translate src expression, and coerce to a value
		int src = translate(level, code.src, environment);
		src = coerceFromRef(level, code.src, src, environment);

		String body = "r" + src + ".contents";

		int target = environment.allocate(type);
		myOut(level, type2JavaType(type) + " r" + target + " = " + body + ";");
		return target;
	}
	
	public int translate(int level, Expr.Comprehension expr, Environment environment) {		
		Type type = expr.attribute(Attribute.Type.class).type;
		int target = environment
				.allocate(type);
		
		// first, translate all source expressions
		int[] sources = new int[expr.sources.size()];
		for(int i=0;i!=sources.length;++i) {
			Pair<Expr.Variable,Expr> p = expr.sources.get(i);
			int operand = translate(level,p.second(),environment);
			operand = coerceFromRef(level,p.second(),operand,environment);
			sources[i] = operand;									
		}
		// TODO: initialise result set
		myOut(level, "Automaton.List t" + target + " = new Automaton.List();");
		int startLevel = level;
		
		// initialise result register if needed
		switch(expr.cop) {		
		case NONE:
			myOut(level,type2JavaType(type) + " r" + target + " = true;");
			myOut(level,"outer:");
			break;
		case SOME:
			myOut(level,type2JavaType(type) + " r" + target + " = false;");
			myOut(level,"outer:");
			break;
		}
		
		// second, generate all the for loops
		for (int i = 0; i != sources.length; ++i) {
			Pair<Expr.Variable, Expr> p = expr.sources.get(i);
			Expr.Variable variable = p.first();
			Expr source = p.second();
			Type.Collection sourceType = (Type.Collection) source
					.attribute(Attribute.Type.class).type;
			Type elementType = variable.attribute(Attribute.Type.class).type;
			int index = environment.allocate(elementType, variable.var);
			myOut(level++, "for(int i" + index + "=0;i" + index + "<r"
					+ sources[i] + ".size();i" + index + "++) {");
			String rhs = "r"+ sources[i] + ".get(i" + index + ")";
			// FIXME: need a more general test for a reference type
			if(!(elementType instanceof Type.Ref)) {
				rhs = "automaton.get(" + rhs + ");";
			}
			myOut(level, type2JavaType(elementType) + " r" + index + " = (" + type2JavaType(elementType) + ") " + rhs + ";");			
		}
		
		if(expr.condition != null) {
			int condition = translate(level,expr.condition,environment);
			myOut(level++,"if(r" + condition + ") {");			
		}
		
		switch(expr.cop) {
		case SETCOMP:
		case BAGCOMP:
		case LISTCOMP:
			int result = translate(level,expr.value,environment);
			result = coerceFromValue(level,expr.value,result,environment);
			myOut(level,"t" + target + ".add(r" + result + ");");
			break;
		case NONE:
			myOut(level,"r" + target + " = false;");
			myOut(level,"break outer;");
			break;
		case SOME:
			myOut(level,"r" + target + " = true;");
			myOut(level,"break outer;");
			break;
		}
		// finally, terminate all the for loops
		while(level > startLevel) {
			myOut(--level,"}");
		}

		switch(expr.cop) {
		case SETCOMP:
			myOut(level, type2JavaType(type) + " r" + target
				+ " = new Automaton.Set(t" + target + ".toArray());");
			break;
		case BAGCOMP:
			myOut(level, type2JavaType(type) + " r" + target
				+ " = new Automaton.Bag(t" + target + ".toArray());");
			break;		
		case LISTCOMP:
			myOut(level, type2JavaType(type) + " r" + target
				+ " = t" + target + ";");
			break;		
		}

		return target;
	}
	
	protected void writeTypeTests() {
		myOut(1,
				"// =========================================================================");
		myOut(1, "// Type Tests");
		myOut(1,
				"// =========================================================================");
		myOut();
		
		myOut(1, "private final static BitSet visited = new BitSet();");
		myOut();
		
		HashSet<Integer> worklist = new HashSet<Integer>(typeTests);
		while (!worklist.isEmpty()) {			
			Integer i = worklist.iterator().next();
			worklist.remove(i);
			writeTypeTest(typeRegister.get(i), worklist);
		}
	}

	protected void writeTypeTest(Type type, HashSet<Integer> worklist) {
		
		if (type instanceof Type.Any) {
			writeTypeTest((Type.Any)type,worklist);
		} else if (type instanceof Type.Bool) {
			writeTypeTest((Type.Bool)type,worklist);
		} else if (type instanceof Type.Int) {
			writeTypeTest((Type.Int)type,worklist);
		} else if (type instanceof Type.Real) {
			writeTypeTest((Type.Real)type,worklist);
		} else if (type instanceof Type.Strung) {
			writeTypeTest((Type.Strung)type,worklist);
		} else if (type instanceof Type.Ref) {
			writeTypeTest((Type.Ref)type,worklist);							
		} else if (type instanceof Type.Nominal) {
			writeTypeTest((Type.Nominal)type,worklist);							
		} else if (type instanceof Type.Not) {
			writeTypeTest((Type.Not)type,worklist);							
		} else if (type instanceof Type.Term) {
			writeTypeTest((Type.Term)type,worklist);
		} else if (type instanceof Type.Collection) {
			writeTypeTest((Type.Collection)type,worklist);							
		} else if (type instanceof Type.Or) {			
			writeTypeTest((Type.Or)type,worklist);							
		} else {
			throw new RuntimeException(
					"internal failure --- type test not implemented (" + type
							+ ")");
		}		
	}
	
	protected void writeTypeTest(Type.Any type, HashSet<Integer> worklist) {
		String mangle = toTypeMangle(type);
		myOut(1, "// " + type);
		myOut(1, "private static boolean typeof_" + mangle
				+ "(Automaton.State state, Automaton automaton) {");		
		myOut(2, "return true;");
		myOut(1, "}");
		myOut();
	}
	
	protected void writeTypeTest(Type.Bool type, HashSet<Integer> worklist) {
		String mangle = toTypeMangle(type);
		myOut(1, "// " + type);
		myOut(1, "private static boolean typeof_" + mangle
				+ "(Automaton.State state, Automaton automaton) {");		
		myOut(2, "return state.kind == Automaton.K_BOOL;");
		myOut(1, "}");
		myOut();
	}
	
	protected void writeTypeTest(Type.Int type, HashSet<Integer> worklist) {
		String mangle = toTypeMangle(type);
		myOut(1, "// " + type);
		myOut(1, "private static boolean typeof_" + mangle
				+ "(Automaton.State state, Automaton automaton) {");		
		myOut(2, "return state.kind == Automaton.K_INT;");
		myOut(1, "}");
		myOut();
	}
	
	protected void writeTypeTest(Type.Real type, HashSet<Integer> worklist) {
		String mangle = toTypeMangle(type);
		myOut(1, "// " + type);
		myOut(1, "private static boolean typeof_" + mangle
				+ "(Automaton.State state, Automaton automaton) {");		
		myOut(2, "return state.kind == Automaton.K_REAL;");
		myOut(1, "}");
		myOut();
	}
	
	protected void writeTypeTest(Type.Strung type, HashSet<Integer> worklist) {
		String mangle = toTypeMangle(type);
		myOut(1, "// " + type);
		myOut(1, "private static boolean typeof_" + mangle
				+ "(Automaton.State state, Automaton automaton) {");		
		myOut(2, "return state.kind == Automaton.K_STRING;");
		myOut(1, "}");
		myOut();
	}
	
	protected void writeTypeTest(Type.Ref type, HashSet<Integer> worklist) {
				Type element = type.element();		
		String mangle = toTypeMangle(type);		
		String elementMangle = toTypeMangle(element);		
		myOut(1, "// " + type);
		myOut(1, "private static boolean typeof_" + mangle
				+ "(int index, Automaton automaton) {");
		myOut(2, "if(index < 0) {");
		myOut(3, " return typeof_" + elementMangle + "(automaton.get(index),automaton);");
		myOut(2, "} else {");
		myOut(3, "int tmp = index + (automaton.nStates() * " + registeredTypes.get(type) + ");");
		myOut(3, "if(visited.get(tmp)) {");
		myOut(4, "return true;");
		myOut(3, "} else {");
		myOut(4, "visited.set(tmp);");
		myOut(4, "boolean r = typeof_" + elementMangle + "(automaton.get(index),automaton);");
		myOut(4, "visited.clear(tmp);");
		myOut(4, "return r;");
		myOut(3, "}");
		myOut(2, "}");
		myOut(1, "}");
		myOut();			
		
		int handle = register(element);
		if (typeTests.add(handle)) {
			worklist.add(handle);
		}
	}
	
	protected void writeTypeTest(Type.Not type, HashSet<Integer> worklist) {
		Type element = type.element();
		String mangle = toTypeMangle(type);
		String elementMangle = toTypeMangle(element);
		myOut(1, "// " + type);
		myOut(1, "private static boolean typeof_" + mangle
				+ "(Automaton.State state, Automaton automaton) {");
		myOut(2, "return !typeof_" + elementMangle + "(state,automaton);");
		myOut(1, "}");
		myOut();

		int handle = register(element);
		if (typeTests.add(handle)) {
			worklist.add(handle);
		}
	}
	
	protected void writeTypeTest(Type.Nominal type, HashSet<Integer> worklist) {
		Type element = type.element();		
		String mangle = toTypeMangle(type);		
		String elementMangle = toTypeMangle(element);		
		myOut(1, "// " + type);
		if(element instanceof Type.Ref) {
			myOut(1, "private static boolean typeof_" + mangle
					+ "(int index, Automaton automaton) {");		
			myOut(2, "return typeof_" + elementMangle + "(index,automaton);");
			myOut(1, "}");
			myOut();		
		} else {
			myOut(1, "private static boolean typeof_" + mangle
					+ "(Automaton.State state, Automaton automaton) {");		
			myOut(2, "return typeof_" + elementMangle + "(state,automaton);");
			myOut(1, "}");
			myOut();	
		}
				
		int handle = register(element);
		if (typeTests.add(handle)) {
			worklist.add(handle);
		}
	}
	
	protected void writeTypeTest(Type.Term type, HashSet<Integer> worklist) {
		String mangle = toTypeMangle(type);
		myOut(1, "// " + type);
		myOut(1, "private static boolean typeof_" + mangle
				+ "(Automaton.State state, Automaton automaton) {");
		
		myOut(2, "if(state instanceof Automaton.Term && state.kind == K_"
				+ type.name() + ") {");
		// FIXME: there is definitely a bug here since we need the offset within
		// the automaton state
		Type data = type.element();
		if (data != null) {
			myOut(3, "int data = ((Automaton.Term)state).contents;");
			myOut(3, "if(typeof_" + toTypeMangle(data)
					+ "(data,automaton)) { return true; }");
			int handle = register(data);
			if (typeTests.add(handle)) {
				worklist.add(handle);
			}
		} else {
			myOut(3, "return true;");
		}
		myOut(2, "}");
		myOut(2, "return false;");		
		myOut(1, "}");
		myOut();
	}
	
	protected void writeTypeTest(Type.Or type, HashSet<Integer> worklist) {
		String mangle = toTypeMangle(type);
		myOut(1, "// " + type);
		myOut(1, "private static boolean typeof_" + mangle
				+ "(Automaton.State state, Automaton automaton) {");
		indent(2); out.print("return ");
		boolean firstTime=true;
		for(Type element : type.elements()) {
			if(!firstTime) {
				myOut();indent(3);out.print("|| ");
			}
			firstTime=false;
			String elementMangle = toTypeMangle(element);
			out.print("typeof_" + elementMangle + "(state,automaton)");
			int handle = register(element);
			if (typeTests.add(handle)) {
				worklist.add(handle);
			}			
		}
		myOut(";");
		myOut(1, "}");
		myOut();
		
	}
	
	protected void writeTypeTest(Type.Collection type, HashSet<Integer> worklist) {
		String mangle = toTypeMangle(type);
		myOut(1, "// " + type);
		myOut(1, "private static boolean typeof_" + mangle
				+ "(Automaton.State _state, Automaton automaton) {");		
		myOut(2, "if(_state instanceof Automaton.Collection) {");
		myOut(3, "Automaton.Collection state = (Automaton.Collection) _state;");
		
		Type[] tt_elements = type.elements();
		int min = tt_elements.length;
		if (type.unbounded()) {
			myOut(3, "if(state.size() < " + (min - 1)
					+ ") { return false; }");
		} else {
			myOut(3, "if(state.size() != " + min + ") { return false; }");
		}
		
		int level = 3;
		if(type instanceof Type.List) {
			// easy, sequential match case
			for (int i = 0; i != tt_elements.length; ++i) {
				myOut(3, "int s" + i + " = " + i + ";");				
			}
		} else {
			// hard, non-sequential match
			for (int i = 0; i != tt_elements.length; ++i) {
				if(!type.unbounded() || i+1 < tt_elements.length) {
					String idx = "s" + i;
					myOut(3+i, "for(int " + idx + "=0;" + idx + " < state.size();++" + idx + ") {");
					if(i > 0) {
						indent(3+i);out.print("if(");
						for(int j=0;j<i;++j) {
							if(j != 0) {
								out.print(" || ");
							}
							out.print(idx  + "==s" + j);
						}
						out.println(") { continue; }");
					}
					level++;
				}
			}			
		}
		
		myOut(level, "boolean result=true;");
		myOut(level, "for(int i=0;i!=state.size();++i) {");
		myOut(level+1, "int child = state.get(i);");
		for (int i = 0; i != tt_elements.length; ++i) {
			Type pt = tt_elements[i];
			String pt_mangle = toTypeMangle(pt);
			if (type.unbounded() && (i + 1) == tt_elements.length) {
				if(i == 0) {
					myOut(level+1, "{");
				} else {
					myOut(level+1, "else {");
				}
			} else if(i == 0){
				myOut(level+1, "if(i == s" + i + ") {");
			} else {
				myOut(level+1, "else if(i == s" + i + ") {");
			}
			myOut(level+2, "if(!typeof_" + pt_mangle
					+ "(child,automaton)) { result=false; break; }");
			myOut(level+1, "}");
			
			int handle = register(pt);
			if (typeTests.add(handle)) {
				worklist.add(handle);
			}
		}
		
		myOut(level,"}");
		myOut(level,"if(result) { return true; } // found match");
		if(type instanceof Type.Bag || type instanceof Type.Set) {
			for (int i = 0; i != tt_elements.length; ++i) {
				if(!type.unbounded() || i+1 < tt_elements.length) {
					myOut(level - (i+1),"}");
				}
			}
		}

		myOut(2, "}");
		myOut(2,"return false;");
		myOut(1, "}");		
		myOut();
	}

	protected void writeStatsInfo() {
		myOut(1,"public static long MAX_STEPS = 50000;");
		myOut(1,"public static long numSteps = 0;");
		myOut(1,"public static long numReductions = 0;");
		myOut(1,"public static long numInferences = 0;");
		myOut(1,"public static long numMisinferences = 0;");		
		
		myOut(1,"public static void reset() {");
		myOut(2,"numSteps = 0;");
		myOut(2,"numReductions = 0;");
		myOut(2,"numInferences = 0;");
		myOut(2,"numMisinferences = 0;");				
		myOut(1,"}");
	}
	
	protected void writeMainMethod() {
		myOut(1,
				"// =========================================================================");
		myOut(1, "// Main Method");
		myOut(1,
				"// =========================================================================");
		myOut();
		myOut(1, "public static void main(String[] args) throws IOException {");
		myOut(2, "try {");
		myOut(3,
				"PrettyAutomataReader reader = new PrettyAutomataReader(System.in,SCHEMA);");
		myOut(3,
				"PrettyAutomataWriter writer = new PrettyAutomataWriter(System.out,SCHEMA);");
		myOut(3, "Automaton automaton = reader.read();");
		myOut(3, "System.out.print(\"PARSED: \");");
		myOut(3, "writer.write(automaton);");
		myOut(3, "System.out.println();");
		myOut(3, "infer(automaton);");
		myOut(3, "System.out.print(\"REWROTE: \");");
		myOut(3, "writer.write(automaton);");
		myOut(3, "writer.flush();");
		myOut(3, "System.out.println();");
		myOut(3, "System.out.println(\"(Reductions=\" + numReductions + \", Inferences=\" + numInferences + \", Misinferences=\" + numMisinferences + \", steps = \" + numSteps + \")\");");
		myOut(2, "} catch(PrettyAutomataReader.SyntaxError ex) {");
		myOut(3, "System.err.println(ex.getMessage());");
		myOut(2, "}");
		myOut(1, "}");
	}

	public String comment(String code, String comment) {
		int nspaces = 30 - code.length();
		String r = "";
		for(int i=0;i<nspaces;++i) {
			r += " ";
		}
		return code + r + " // " + comment;
	}
	
	public String toTypeMangle(Type t) {
		return Integer.toString(register(t));	
	}
	
	/**
	 * Convert a Wyrl type into its equivalent Java type.
	 * 
	 * @param type
	 * @return
	 */
	public String type2JavaType(Type type) {
		if (type instanceof Type.Any) {
			return "Object";
		} else if (type instanceof Type.Int) {
			return "Automaton.Int";
		} else if (type instanceof Type.Real) {
			return "Automaton.Real";
		} else if (type instanceof Type.Bool) {
			return "boolean";
		} else if (type instanceof Type.Strung) {
			return "Automaton.Strung";
		} else if (type instanceof Type.Term) {
			return "Automaton.Term";
		} else if (type instanceof Type.Ref) {
			return "int";
		} else if (type instanceof Type.Nominal) {
			Type.Nominal nom = (Type.Nominal) type;
			return type2JavaType(nom.element());
		} else if (type instanceof Type.Or) {
			return "Object";
		} else if (type instanceof Type.List) {
			return "Automaton.List";			
		} else if (type instanceof Type.Bag) {
			return "Automaton.Bag";
		} else if (type instanceof Type.Set) {
			return "Automaton.Set";
		}
		throw new RuntimeException("unknown type encountered: " + type);
	}
	
	public int coerceFromValue(int level, Expr expr, int register, Environment environment) {
		Type type = expr.attribute(Attribute.Type.class).type;
		if(type instanceof Type.Ref) {
			return register;
		} else {
			Type.Ref refType = Type.T_REF(type);
			int result = environment.allocate(refType);
			String src = "r" + register;
			if(refType.element() instanceof Type.Bool) {
				// special thing needed for bools
				src = src + " ? Automaton.TRUE : Automaton.FALSE";
			}
			myOut(level, type2JavaType(refType) + " r" + result + " = automaton.add(" + src + ");");
			return result;
		}
	}

	public int coerceFromRef(int level, SyntacticElement elem, int register,
			Environment environment) {
		Type type = elem.attribute(Attribute.Type.class).type;
		
		if (type instanceof Type.Ref) {
			Type.Ref refType = (Type.Ref) type;
			Type element = refType.element();
			int result = environment.allocate(element);
			String cast = type2JavaType(element);			
			String body = "automaton.get(r" + register + ")";
			// special case needed for booleans
			if(element instanceof Type.Bool) {
				body = "((Automaton.Bool)" + body + ").value";
			} else {
				body = "(" + cast + ") " + body;
			}
			myOut(level, cast + " r" + result + " = " + body + ";");
			return result;
		} else {
			return register;
		}
	}
	
	protected void myOut() {
		myOut(0, "");
	}

	protected void myOut(int level) {
		myOut(level, "");
	}

	protected void myOut(String line) {
		myOut(0, line);
	}

	protected void myOut(int level, String line) {
		for (int i = 0; i < level; ++i) {
			out.print("\t");
		}
		out.println(line);
	}

	protected void indent(int level) {
		for (int i = 0; i < level; ++i) {
			out.print("\t");
		}
	}
	
	private HashMap<Type,Integer> registeredTypes = new HashMap<Type,Integer>();
	private ArrayList<Type> typeRegister = new ArrayList<Type>();	
	
	private int register(Type t) {
		//Types.reduce(t.automaton());
		Integer i = registeredTypes.get(t);
		if(i == null) {
			int r = typeRegister.size();
			registeredTypes.put(t, r);
			typeRegister.add(t);
			return r;
		} else {
			return i;
		}
	}
	
	private static class Environment {
		private final HashMap<String, Integer> var2idx = new HashMap<String, Integer>();
		private final ArrayList<Type> idx2type = new ArrayList<Type>();

		public int allocate(Type t) {
			int idx = idx2type.size();
			idx2type.add(t);
			return idx;
		}

		public int allocate(Type t, String v) {
			int r = allocate(t);
			var2idx.put(v, r);
			return r;
		}

		public Integer get(String v) {
			return var2idx.get(v);
		}

		public void put(int idx, String v) {
			var2idx.put(v, idx);
		}

		public ArrayList<Type> asList() {
			return idx2type;
		}

		public String toString() {
			return idx2type.toString() + "," + var2idx.toString();
		}
	}
}
<|MERGE_RESOLUTION|>--- conflicted
+++ resolved
@@ -1,1632 +1,1623 @@
-// Copyright (c) 2011, David J. Pearce (djp@ecs.vuw.ac.nz)
-// All rights reserved.
-//
-// Redistribution and use in source and binary forms, with or without
-// modification, are permitted provided that the following conditions are met:
-//    * Redistributions of source code must retain the above copyright
-//      notice, this list of conditions and the following disclaimer.
-//    * Redistributions in binary form must reproduce the above copyright
-//      notice, this list of conditions and the following disclaimer in the
-//      documentation and/or other materials provided with the distribution.
-//    * Neither the name of the <organization> nor the
-//      names of its contributors may be used to endorse or promote products
-//      derived from this software without specific prior written permission.
-//
-// THIS SOFTWARE IS PROVIDED BY THE COPYRIGHT HOLDERS AND CONTRIBUTORS "AS IS" AND
-// ANY EXPRESS OR IMPLIED WARRANTIES, INCLUDING, BUT NOT LIMITED TO, THE IMPLIED
-// WARRANTIES OF MERCHANTABILITY AND FITNESS FOR A PARTICULAR PURPOSE ARE
-// DISCLAIMED. IN NO EVENT SHALL DAVID J. PEARCE BE LIABLE FOR ANY
-// DIRECT, INDIRECT, INCIDENTAL, SPECIAL, EXEMPLARY, OR CONSEQUENTIAL DAMAGES
-// (INCLUDING, BUT NOT LIMITED TO, PROCUREMENT OF SUBSTITUTE GOODS OR SERVICES;
-// LOSS OF USE, DATA, OR PROFITS; OR BUSINESS INTERRUPTION) HOWEVER CAUSED AND
-// ON ANY THEORY OF LIABILITY, WHETHER IN CONTRACT, STRICT LIABILITY, OR TORT
-// (INCLUDING NEGLIGENCE OR OTHERWISE) ARISING IN ANY WAY OUT OF THE USE OF THIS
-// SOFTWARE, EVEN IF ADVISED OF THE POSSIBILITY OF SUCH DAMAGE.
-
-package wyrl.io;
-
-import java.io.FileWriter;
-import java.io.IOException;
-import java.io.OutputStream;
-import java.io.PrintWriter;
-import java.io.Writer;
-import java.math.BigInteger;
-import java.util.*;
-
-import wyautl.core.Automaton;
-import wyautl.io.BinaryAutomataReader;
-import wyautl.util.BigRational;
-import wybs.io.BinaryInputStream;
-import wyrl.core.Attribute;
-import wyrl.core.Expr;
-import wyrl.core.Pattern;
-import wyrl.core.SpecFile;
-import wyrl.core.Type;
-import wyrl.core.Types;
-import wyrl.util.*;
-import static wyrl.core.Attribute.*;
-import static wyrl.core.SpecFile.*;
-
-public class JavaFileWriter {
-	private PrintWriter out;
-	private HashSet<Integer> typeTests = new HashSet<Integer>();
-	
-	public JavaFileWriter(Writer os) {
-		this.out = new PrintWriter(os);
-	}
-
-	public JavaFileWriter(OutputStream os) {
-		this.out = new PrintWriter(os);
-	}
-
-<<<<<<< HEAD
-	public void write(SpecFile spec) throws IOException {
-		this.termCounter = 0;
-		translate(spec,spec);		
-	}
-	
-	private void translate(SpecFile spec, SpecFile root) throws IOException {		
-=======
-	public void write(SpecFile spec) throws IOException {			
-		reset();
-		translate(spec,spec);		
-	}
-	
+// Copyright (c) 2011, David J. Pearce (djp@ecs.vuw.ac.nz)
+// All rights reserved.
+//
+// Redistribution and use in source and binary forms, with or without
+// modification, are permitted provided that the following conditions are met:
+//    * Redistributions of source code must retain the above copyright
+//      notice, this list of conditions and the following disclaimer.
+//    * Redistributions in binary form must reproduce the above copyright
+//      notice, this list of conditions and the following disclaimer in the
+//      documentation and/or other materials provided with the distribution.
+//    * Neither the name of the <organization> nor the
+//      names of its contributors may be used to endorse or promote products
+//      derived from this software without specific prior written permission.
+//
+// THIS SOFTWARE IS PROVIDED BY THE COPYRIGHT HOLDERS AND CONTRIBUTORS "AS IS" AND
+// ANY EXPRESS OR IMPLIED WARRANTIES, INCLUDING, BUT NOT LIMITED TO, THE IMPLIED
+// WARRANTIES OF MERCHANTABILITY AND FITNESS FOR A PARTICULAR PURPOSE ARE
+// DISCLAIMED. IN NO EVENT SHALL DAVID J. PEARCE BE LIABLE FOR ANY
+// DIRECT, INDIRECT, INCIDENTAL, SPECIAL, EXEMPLARY, OR CONSEQUENTIAL DAMAGES
+// (INCLUDING, BUT NOT LIMITED TO, PROCUREMENT OF SUBSTITUTE GOODS OR SERVICES;
+// LOSS OF USE, DATA, OR PROFITS; OR BUSINESS INTERRUPTION) HOWEVER CAUSED AND
+// ON ANY THEORY OF LIABILITY, WHETHER IN CONTRACT, STRICT LIABILITY, OR TORT
+// (INCLUDING NEGLIGENCE OR OTHERWISE) ARISING IN ANY WAY OUT OF THE USE OF THIS
+// SOFTWARE, EVEN IF ADVISED OF THE POSSIBILITY OF SUCH DAMAGE.
+
+package wyrl.io;
+
+import java.io.FileWriter;
+import java.io.IOException;
+import java.io.OutputStream;
+import java.io.PrintWriter;
+import java.io.Writer;
+import java.math.BigInteger;
+import java.util.*;
+
+import wyautl.core.Automaton;
+import wyautl.io.BinaryAutomataReader;
+import wyautl.util.BigRational;
+import wybs.io.BinaryInputStream;
+import wyrl.core.Attribute;
+import wyrl.core.Expr;
+import wyrl.core.Pattern;
+import wyrl.core.SpecFile;
+import wyrl.core.Type;
+import wyrl.core.Types;
+import wyrl.util.*;
+import static wyrl.core.Attribute.*;
+import static wyrl.core.SpecFile.*;
+
+public class JavaFileWriter {
+	private PrintWriter out;
+	private HashSet<Integer> typeTests = new HashSet<Integer>();
+	
+	public JavaFileWriter(Writer os) {
+		this.out = new PrintWriter(os);
+	}
+
+	public JavaFileWriter(OutputStream os) {
+		this.out = new PrintWriter(os);
+	}
+
+	public void write(SpecFile spec) throws IOException {			
+		reset();
+		translate(spec,spec);		
+	}
+	
 	private void translate(SpecFile spec, SpecFile root) throws IOException {						
->>>>>>> c3a0eaff
-		PrintWriter saved = out;		
-		
-		if(root == spec) {			
-
-			if (!spec.pkg.equals("")) {
-				myOut("package " + spec.pkg + ";");
-				myOut("");
-			}
-			
-			writeImports();
-			myOut("public final class " + spec.name + " {");
-			
-		}
-		
-		for (Decl d : spec.declarations) {
-			if(d instanceof IncludeDecl) {
-				IncludeDecl id = (IncludeDecl) d;
-				SpecFile file = id.file;
-				translate(file,root);				
-			} else  if (d instanceof TermDecl) {
-				translate((TermDecl) d);
-			} else if (d instanceof RewriteDecl) {
-				translate((RewriteDecl) d);
-			}
-		}
-		
-		if(root == spec) {
-			writeReduceDispatch(spec);
-			writeInferenceDispatch(spec);
-			writeTypeTests();
-			writeSchema(spec);
-			writeStatsInfo();
-			writeMainMethod();
-		}
-		
-		if(root == spec) {			
-			myOut("}");
-			out.close();
-		}
-		
-		out = saved;
-	}
-
-	/**
-	 * Reset all global information before proceeding to write out another file.
-	 */
-	protected void reset() {
-		termCounter = 0;
-		typeTests.clear();
-		typeRegister.clear();
-		registeredTypes.clear();
-	}
-	
-	protected void writeImports() {
-		myOut("import java.io.*;");
-		myOut("import java.util.*;");
-		myOut("import java.math.BigInteger;");
-		myOut("import wyautl.util.BigRational;");
-		myOut("import wyautl.io.*;");
-		myOut("import wyautl.core.*;");		
-		myOut("import wyrl.io.*;");
-		myOut("import wyrl.core.*;");
-		myOut("import wyrl.util.Runtime;");
-		myOut("import static wyrl.util.Runtime.*;");
-		myOut();
-	}
-	
-	public void writeReduceDispatch(SpecFile sf) {
-		myOut(1, "public static boolean reduce(Automaton automaton) {");
-		myOut(2, "boolean result = false;");
-		myOut(2, "boolean changed = true;");
-		myOut(2, "while(changed) {");
-		myOut(3, "changed = false;");
-		myOut(3, "for(int i=0;i<automaton.nStates();++i) {");
-		myOut(4, "if(numSteps++ > MAX_STEPS) { return result; } // bail out");
-		myOut(4, "if(automaton.get(i) == null) { continue; }");
-		int i=0;
-		for(ReduceDecl rw : extractDecls(ReduceDecl.class,sf)) {
-			Type type = rw.pattern.attribute(Attribute.Type.class).type;
-			String mangle = toTypeMangle(type);
-			myOut(4,"");
-			myOut(4, "if(typeof_" + mangle + "(i,automaton)) {");
-			myOut(5, "changed |= reduce_" + mangle + "(i,automaton);");
-			typeTests.add(register(type));
-			myOut(5, "if(changed) { break; } // reset");
-			myOut(4, "}");
-		}
-		myOut(3,"}");
-		myOut(3, "result |= changed;");
-		myOut(2,"}");
-		myOut(2, "return result;");
-		myOut(1, "}");
-	}
-
-	public void writeInferenceDispatch(SpecFile sf) {
-		myOut(1, "public static boolean infer(Automaton automaton) {");
-		myOut(2, "reset();");
-		myOut(2, "boolean result = false;");
-		myOut(2, "boolean changed = true;");
-		myOut(2, "reduce(automaton);");
-		myOut(2, "while(changed) {");
-		myOut(3, "changed = false;");
-		myOut(3, "for(int i=0;i<automaton.nStates();++i) {");
-		myOut(4, "if(numSteps > MAX_STEPS) { return result; } // bail out");
-		myOut(4, "if(automaton.get(i) == null) { continue; }");
-		int i = 0;
-		for(InferDecl rw : extractDecls(InferDecl.class,sf)) {
-			Type type = rw.pattern.attribute(Attribute.Type.class).type;
-			String mangle = toTypeMangle(type);
-			myOut(4,"");
-			myOut(4, "if(typeof_" + mangle + "(i,automaton) &&");
-			myOut(5, "infer_" + mangle + "(i,automaton)) {");
-			typeTests.add(register(type));
-			myOut(5, "changed = true; break; // reset");			
-			myOut(4, "}");
-		}
-		myOut(3,"}");
-		myOut(3, "result |= changed;");
-		myOut(2,"}");
-		myOut(2, "return result;");
-		myOut(1, "}");		
-	}
-	
-	public void translate(TermDecl decl) {
-		myOut(1, "// term " + decl.type);
-		String name = decl.type.name();
-		myOut(1, "public final static int K_" + name + " = "
-				+ termCounter++ + ";");
-		if (decl.type.element() == null) {
-			myOut(1, "public final static Automaton.Term " + name
-					+ " = new Automaton.Term(K_" + name + ");");
-		} else {
-			Type.Ref data = decl.type.element();
-			Type element = data.element();
-			if(element instanceof Type.Collection) {
-				// add two helpers
-				myOut(1, "public final static int " + name
-						+ "(Automaton automaton, int... r0) {" );
-				if(element instanceof Type.Set) { 
-					myOut(2,"int r1 = automaton.add(new Automaton.Set(r0));");
-				} else if(element instanceof Type.Bag) {
-					myOut(2,"int r1 = automaton.add(new Automaton.Bag(r0));");
-				} else {
-					myOut(2,"int r1 = automaton.add(new Automaton.List(r0));");
-				}
-				myOut(2,"return automaton.add(new Automaton.Term(K_" + name + ", r1));");
-				myOut(1,"}");
-				
-				myOut(1, "public final static int " + name
-						+ "(Automaton automaton, List<Integer> r0) {" );
-				if(element instanceof Type.Set) { 
-					myOut(2,"int r1 = automaton.add(new Automaton.Set(r0));");
-				} else if(element instanceof Type.Bag) {
-					myOut(2,"int r1 = automaton.add(new Automaton.Bag(r0));");
-				} else {
-					myOut(2,"int r1 = automaton.add(new Automaton.List(r0));");
-				}
-				myOut(2,"return automaton.add(new Automaton.Term(K_" + name + ", r1));");
-				myOut(1,"}");
-			} else if(element instanceof Type.Int) {
-				// add two helpers
-				myOut(1, "public final static int " + name 
-						+ "(Automaton automaton, long r0) {" );			
-				myOut(2,"int r1 = automaton.add(new Automaton.Int(r0));");
-				myOut(2,"return automaton.add(new Automaton.Term(K_" + name + ", r1));");
-				myOut(1,"}");
-				
-				myOut(1, "public final static int " + name
-						+ "(Automaton automaton, BigInteger r0) {" );	
-				myOut(2,"int r1 = automaton.add(new Automaton.Int(r0));");
-				myOut(2,"return automaton.add(new Automaton.Term(K_" + name + ", r1));");
-				myOut(1,"}");
-			} else if(element instanceof Type.Real) {
-				// add two helpers
-				myOut(1, "public final static int " + name 
-						+ "(Automaton automaton, long r0) {" );			
-				myOut(2,"int r1 = automaton.add(new Automaton.Real(r0));");
-				myOut(2,"return automaton.add(new Automaton.Term(K_" + name + ", r1));");
-				myOut(1,"}");
-				
-				myOut(1, "public final static int " + name
-						+ "(Automaton automaton, BigRational r0) {" );	
-				myOut(2,"int r1 = automaton.add(new Automaton.Real(r0));");
-				myOut(2,"return automaton.add(new Automaton.Term(K_" + name + ", r1));");
-				myOut(1,"}");
-			} else if(element instanceof Type.Strung) {
-				// add two helpers
-				myOut(1, "public final static int " + name
-						+ "(Automaton automaton, String r0) {" );	
-				myOut(2,"int r1 = automaton.add(new Automaton.Strung(r0));");
-				myOut(2,"return automaton.add(new Automaton.Term(K_" + name + ", r1));");
-				myOut(1,"}");
-			} else {
-				myOut(1, "public final static int " + name
-						+ "(Automaton automaton, " + type2JavaType(data) + " r0) {" );			
-				myOut(2,"return automaton.add(new Automaton.Term(K_" + name + ", r0));");
-				myOut(1,"}");
-			}
-			
-		}
-		myOut();
-	}
-
-	private int termCounter = 0;
-
-	public void translate(RewriteDecl decl) {
-		boolean isReduction = decl instanceof ReduceDecl;
-		Pattern.Term pattern = decl.pattern;
-		Type param = pattern.attribute(Attribute.Type.class).type; 
-		myOut(1, "// " + decl.pattern);
-		String sig = toTypeMangle(param) + "(" + type2JavaType(param) + " r0, Automaton automaton) {";
-		
-		if(decl instanceof ReduceDecl) {
-			myOut(1, "public static boolean reduce_" + sig);
-					
-		} else {
-			myOut(1, "public static boolean infer_" + sig);					
-		}
-		
-		if(!isReduction) {
-			myOut(1, "Automaton original = new Automaton(automaton);");
-		}
-		
-		// setup the environment
-		Environment environment = new Environment();
-		int thus = environment.allocate(param,"this");
-		
-		// translate pattern
-		int level = translate(2,pattern,thus,environment);
-		
-		// translate expressions
-		myOut(1);		
-
-		for(RuleDecl rd : decl.rules) {
-			translate(level,rd,isReduction,environment);
-		}
-		
-		// close the pattern match
-		while(level > 2) {
-			myOut(--level,"}");
-		}
-		
-		if(!isReduction) {
-			myOut(1, "reduce(automaton);");
-		}
-		
-		myOut(level,"return false;");
-		myOut(--level,"}");
-		myOut();
-	}
-	
-	public int translate(int level, Pattern p, int source, Environment environment) {
-		if(p instanceof Pattern.Leaf) {
-			return translate(level,(Pattern.Leaf) p,source,environment);
-		} else if(p instanceof Pattern.Term) {
-			return translate(level,(Pattern.Term) p,source,environment);
-		} else if(p instanceof Pattern.Set) {
-			return translate(level,(Pattern.Set) p,source,environment);
-		} else if(p instanceof Pattern.Bag) {
-			return translate(level,(Pattern.Bag) p,source,environment);
-		} else  {
-			return translate(level,(Pattern.List) p,source,environment);
-		} 
-	}
-	
-	public int translate(int level, Pattern.Leaf p, int source, Environment environment) {
-		// do nothing?
-		return level;
-	}
-	
-	public int translate(int level, Pattern.Term pattern, int source,
-			Environment environment) {
-		Type.Ref<Type.Term> type = (Type.Ref) pattern
-				.attribute(Attribute.Type.class).type;
-		source = coerceFromRef(level, pattern, source, environment);
-		if (pattern.data != null) {
-			Type data = type.element().element();
-			int target = environment.allocate(data, pattern.variable);
-			myOut(level, type2JavaType(data) + " r" + target + " = r" + source
-					+ ".contents;");
-			return translate(level, pattern.data, target, environment);
-		} else {
-			return level;
-		}
-	}
-
-	public int translate(int level, Pattern.BagOrSet pattern, int source, Environment environment) {
-		Type.Ref<Type.Collection> type = (Type.Ref<Type.Collection>) pattern
-				.attribute(Attribute.Type.class).type;
-		source = coerceFromRef(level, pattern, source, environment);
-		
-		Pair<Pattern, String>[] elements = pattern.elements;
-		
-		// construct a for-loop for each fixed element to match
-		int[] indices = new int[elements.length];
-		for (int i = 0; i != elements.length; ++i) {
-			boolean isUnbounded = pattern.unbounded && (i+1) == elements.length;
-			Pair<Pattern, String> p = elements[i];
-			Pattern pat = p.first();
-			String var = p.second();
-			Type.Ref pt = (Type.Ref) pat.attribute(Attribute.Type.class).type;			
-			int index = environment.allocate(pt,var);
-			String name = "i" + index;
-			indices[i] = index;
-			if(isUnbounded) {
-				Type.Collection rt = pattern instanceof Pattern.Bag ? Type.T_BAG(true,pt) : Type.T_SET(true,pt);
-				myOut(level, "int j" + index + " = 0;");
-				myOut(level, "int[] t" + index + " = new int[r" + source + ".size()-" + i + "];");				
-			}
-			myOut(level++,"for(int " + name + "=0;" + name + "!=r" + source + ".size();++" + name + ") {");
-			myOut(level, type2JavaType(pt) + " r" + index + " = r"
-					+ source + ".get(" + name + ");");
-
-			indent(level);out.print("if(");
-			// check against earlier indices
-			for(int j=0;j<i;++j) {
-				out.print(name + " == i" + indices[j] + " || ");
-			}
-			// check matching type
-			myOut("!typeof_" + toTypeMangle(pt) + "(r" + index + ",automaton)) { continue; }");
-			typeTests.add(register(pt));
-			myOut(level);
-			
-			if(isUnbounded) {
-				myOut(level,"t" + index + "[j" + index + "++] = r" + index + ";");
-				myOut(--level,"}");
-				if(pattern instanceof Pattern.Set) { 
-					Type.Collection rt = Type.T_SET(true,pt);
-					int rest = environment.allocate(rt,var);
-					myOut(level, type2JavaType(rt) + " r" + rest + " = new Automaton.Set(t" + index + ");");
-				} else {
-					Type.Collection rt = Type.T_BAG(true,pt);
-					int rest = environment.allocate(rt,var);
-					myOut(level, type2JavaType(rt) + " r" + rest + " = new Automaton.Bag(t" + index + ");");
-				}
-			} else {
-				level = translate(level++,pat,index,environment);
-			}
-		}	
-		
-		return level;
-	}
-
-	public int translate(int level, Pattern.List pattern, int source, Environment environment) {
-		Type.Ref<Type.List> type = (Type.Ref<Type.List>) pattern
-				.attribute(Attribute.Type.class).type;
-		source = coerceFromRef(level, pattern, source, environment);
-		
-		Pair<Pattern, String>[] elements = pattern.elements;
-		for (int i = 0; i != elements.length; ++i) {
-			Pair<Pattern, String> p = elements[i];
-			Pattern pat = p.first();
-			String var = p.second();
-			Type.Ref pt = (Type.Ref) pat.attribute(Attribute.Type.class).type;
-			int element;
-			if(pattern.unbounded && (i+1) == elements.length) {
-				Type.List tc = Type.T_LIST(true, pt);
-				element = environment.allocate(tc);
-				myOut(level, type2JavaType(tc) + " r" + element + " = r"
-						+ source + ".sublist(" + i + ");");
-			} else {
-				element = environment.allocate(pt);				
-				myOut(level, type2JavaType(pt) + " r" + element + " = r"
-						+ source + ".get(" + i + ");");
-				level = translate(level,pat, element, environment);
-			}			
-			if (var != null) {
-				environment.put(element, var);
-			}
-		}
-		return level;
-	}
-	
-	public void translate(int level, RuleDecl decl, boolean isReduce, Environment environment) {
-		int thus = environment.get("this");
-		
-		// TODO: can optimise this by translating lets within the conditionals
-		// in the case that the conditionals don't refer to those lets. This
-		// will then prevent unnecessary object creation.
-		
-		for(Pair<String,Expr> let : decl.lets) {
-			String letVar = let.first();
-			Expr letExpr = let.second();
-			int result = translate(2, letExpr, environment);
-			environment.put(result, letVar);
-		}
-		if(decl.condition != null) {
-			int condition = translate(level, decl.condition, environment);
-			myOut(level++, "if(r" + condition + ") {");
-		}
-		int result = translate(level, decl.result, environment);
-		result = coerceFromValue(level,decl.result,result,environment);
-		
-		myOut(level, "if(r" + thus + " != r" + result + ") {");
-		myOut(level+1,"automaton.rewrite(r" + thus + ", r" + result + ");");
-		if(isReduce) {			
-			myOut(level+1, "numReductions++;");
-			myOut(level+1, "return true;");
-		} else {			
-			myOut(level+1, "reduce(automaton);");
-			myOut(level+1, "if(!automaton.equals(original)) { numInferences++; return true; }");
-			myOut(level+1, "else { numMisinferences++; }");
-		}
-		myOut(level,"}");
-		if(decl.condition != null) {
-			myOut(--level,"}");
-		}
-	}
-	
-	public void writeSchema(SpecFile spec) {
-		myOut(1,
-				"// =========================================================================");
-		myOut(1, "// Schema");
-		myOut(1,
-				"// =========================================================================");
-		myOut();
-		myOut(1, "public static final Schema SCHEMA = new Schema(new Schema.Term[]{");
-		
-		boolean firstTime=true;		
-		for(TermDecl td : extractDecls(TermDecl.class,spec)) {
-			if (!firstTime) {
-				myOut(",");
-			}
-			firstTime=false;						
-			myOut(2,"// " + td.type.toString());
-			indent(2);writeSchema(td.type);
-		}
-		myOut();
-		myOut(1, "});");		
-	}
-	
-	private void writeSchema(Type.Term tt) {
-		Automaton automaton = tt.automaton();
-		BitSet visited = new BitSet(automaton.nStates());
-		writeSchema(automaton.getRoot(0),automaton,visited);
-	}
-	
-	private void writeSchema(int node, Automaton automaton, BitSet visited) {
-		if(node < 0) {
-			// bypass virtual node
-		} else if (visited.get(node)) {
-			out.print("Schema.Any");
-			return;
-		} else {
-			visited.set(node);
-		}
-		// you can scratch your head over why this is guaranteed ;)
-		Automaton.Term state = (Automaton.Term) automaton.get(node);
-		switch (state.kind) {
-		case wyrl.core.Types.K_Void:
-			out.print("Schema.Void");
-			break;
-		case wyrl.core.Types.K_Any:
-			out.print("Schema.Any");
-			break;
-			case wyrl.core.Types.K_Bool:
-				out.print("Schema.Bool");
-				break;
-			case wyrl.core.Types.K_Int:
-				out.print("Schema.Int");
-				break;
-			case wyrl.core.Types.K_Real:
-				out.print("Schema.Real");
-				break;
-			case wyrl.core.Types.K_String:
-				out.print("Schema.String");
-				break;
-			case wyrl.core.Types.K_Not:
-				out.print("Schema.Not(");
-				writeSchema(state.contents, automaton, visited);
-				out.print(")");
-				break;
-			case wyrl.core.Types.K_Ref:
-				writeSchema(state.contents, automaton, visited);
-				break;
-			case wyrl.core.Types.K_Meta:
-				out.print("Schema.Meta(");
-				writeSchema(state.contents, automaton, visited);
-				out.print(")");
-				break;
-			case wyrl.core.Types.K_Nominal: {				
-				// bypass the nominal marker
-				Automaton.List list = (Automaton.List) automaton.get(state.contents);
-				writeSchema(list.get(1), automaton, visited);
-				break;
-			}
-			case wyrl.core.Types.K_Or: {
-				out.print("Schema.Or(");
-				Automaton.Set set = (Automaton.Set) automaton.get(state.contents);
-				for(int i=0;i!=set.size();++i) {
-					if(i != 0) { out.print(", "); }
-					writeSchema(set.get(i), automaton, visited);
-				}
-				out.print(")");
-				break;
-			}
-			case wyrl.core.Types.K_Set: {
-				out.print("Schema.Set(");
-				Automaton.List list = (Automaton.List) automaton.get(state.contents);
-				// FIXME: need to deref unbounded bool here as well
-				out.print("true");
-				Automaton.Bag set = (Automaton.Bag) automaton.get(list.get(1));
-				for(int i=0;i!=set.size();++i) {
-					out.print(",");
-					writeSchema(set.get(i), automaton, visited);
-				}
-				out.print(")");
-				break;
-			}
-			case wyrl.core.Types.K_Bag: {
-				out.print("Schema.Bag(");
-				Automaton.List list = (Automaton.List) automaton.get(state.contents);
-				// FIXME: need to deref unbounded bool here as well
-				out.print("true");
-				Automaton.Bag bag = (Automaton.Bag) automaton.get(list.get(1));
-				for(int i=0;i!=bag.size();++i) {
-					out.print(",");
-					writeSchema(bag.get(i), automaton, visited);
-				}
-				out.print(")");
-				break;
-			}
-			case wyrl.core.Types.K_List: {
-				out.print("Schema.List(");
-				Automaton.List list = (Automaton.List) automaton.get(state.contents);
-				// FIXME: need to deref unbounded bool here as well
-				out.print("true");
-				Automaton.List list2 = (Automaton.List) automaton.get(list.get(1));
-				for(int i=0;i!=list2.size();++i) {
-					out.print(",");
-					writeSchema(list2.get(i), automaton, visited);
-				}
-				out.print(")");
-				break;
-			}
-			case wyrl.core.Types.K_Term: {
-				out.print("Schema.Term(");
-				Automaton.List list = (Automaton.List) automaton.get(state.contents);
-				Automaton.Strung str = (Automaton.Strung) automaton.get(list.get(0));
-				out.print("\"" + str.value + "\"");
-				if(list.size() > 1) {
-					out.print(",");
-					writeSchema(list.get(1),automaton,visited);
-				} 				
-				out.print(")");
-				break;
-			}
-			default:
-				throw new RuntimeException("Unknown kind encountered: " + state.kind);
-		}	
-	}
-	
-	private <T extends Decl> ArrayList<T> extractDecls(Class<T> kind, SpecFile spec) {
-		ArrayList r = new ArrayList();
-		extractDecls(kind,spec,r);
-		return r;
-	}
-	
-	private <T extends Decl> void extractDecls(Class<T> kind, SpecFile spec, ArrayList<T> decls) {
-		for(Decl d : spec.declarations) {
-			if(kind.isInstance(d)) {
-				decls.add((T)d);
-			} else if(d instanceof IncludeDecl) {
-				IncludeDecl id = (IncludeDecl) d;
-				extractDecls(kind,id.file,decls);
-			}
-		}
-	}
-	
-	public int translate(int level, Expr code, Environment environment) {
-		if (code instanceof Expr.Constant) {
-			return translate(level,(Expr.Constant) code, environment);
-		} else if (code instanceof Expr.UnOp) {
-			return translate(level,(Expr.UnOp) code, environment);
-		} else if (code instanceof Expr.BinOp) {
-			return translate(level,(Expr.BinOp) code, environment);
-		} else if (code instanceof Expr.NaryOp) {
-			return translate(level,(Expr.NaryOp) code, environment);
-		} else if (code instanceof Expr.Constructor) {
-			return translate(level,(Expr.Constructor) code, environment);
-		} else if (code instanceof Expr.ListAccess) {
-			return translate(level,(Expr.ListAccess) code, environment);
-		} else if (code instanceof Expr.ListUpdate) {
-			return translate(level,(Expr.ListUpdate) code, environment);
-		} else if (code instanceof Expr.Variable) {
-			return translate(level,(Expr.Variable) code, environment);
-		} else if (code instanceof Expr.Substitute) {
-			return translate(level,(Expr.Substitute) code, environment);
-		} else if(code instanceof Expr.Comprehension) {
-			return translate(level,(Expr.Comprehension) code, environment);
-		} else if(code instanceof Expr.TermAccess) {
-			return translate(level,(Expr.TermAccess) code, environment);
-		} else if(code instanceof Expr.Cast) {
-			return translate(level,(Expr.Cast) code, environment);
-		} else {
-			throw new RuntimeException("unknown expression encountered - " + code);
-		}
-	}
-	
-	public int translate(int level, Expr.Cast code, Environment environment) {
-		Type type = code.attribute(Attribute.Type.class).type;
-
-		// first translate src expression, and coerce to a value
-		int src = translate(level, code.src, environment);
-		src = coerceFromRef(level, code.src, src, environment);
-
-		// TODO: currently we only support casting from integer to real!!
-		String body = "new Automaton.Real(r" + src + ".value)";
-
-		int target = environment.allocate(type);
-		myOut(level, type2JavaType(type) + " r" + target + " = " + body + ";");
-		return target;
-		
-	}
-	
-	public int translate(int level, Expr.Constant code, Environment environment) {
-		Type type = code.attribute(Attribute.Type.class).type;
-		Object v = code.value;
-		String rhs;
-				
-		if (v instanceof Boolean) {
-			rhs = v.toString();
-		} else if (v instanceof BigInteger) {
-			BigInteger bi = (BigInteger) v;
-			if(bi.bitLength() <= 64) {
-				rhs = "new Automaton.Int(" + bi.longValue() + ")";
-			} else {
-				rhs = "new Automaton.Int(\"" + bi.toString() + "\")";	
-			}
-			
-		} else if (v instanceof BigRational) {
-			BigRational br = (BigRational) v;
-			rhs = "new Automaton.Real(\"" + br.toString() + "\")";
-			if(br.isInteger()) {
-				long lv = br.longValue();
-				if(BigRational.valueOf(lv).equals(br)) {
-					// Yes, this will fit in a long value. Therefore, inline a
-					// long constant as this is faster.
-					rhs = "new Automaton.Real(" + lv + ")";
-				}
-			}
-			
-		} else if (v instanceof String) {
-			rhs = "new Automaton.Strung(\"" + v + "\")";
-		} else {		
-			throw new RuntimeException("unknown constant encountered (" + v
-					+ ")");
-		}
-		
-		int target = environment.allocate(type);
-		myOut(level,comment(type2JavaType(type) + " r" + target + " = " + rhs + ";",code.toString()));
-		return target;
-	}
-
-	public int translate(int level, Expr.UnOp code, Environment environment) {
-		Type type = code.attribute(Attribute.Type.class).type;
-		int rhs = translate(level,code.mhs,environment);
-		rhs = coerceFromRef(level,code.mhs, rhs, environment);
-		String body;
-		
-		switch (code.op) {
-		case LENGTHOF:
-			body = "r" + rhs + ".lengthOf()";
-			break;
-		case NUMERATOR:
-			body = "r" + rhs + ".numerator()";
-			break;
-		case DENOMINATOR:
-			body = "r" + rhs + ".denominator()";
-			break;		
-		case NEG:
-			body = "r" + rhs + ".negate()";
-			break;
-		case NOT:
-			body = "!r" + rhs;
-			break;
-		default:
-			throw new RuntimeException("unknown unary expression encountered");
-		}
-		
-		int target = environment.allocate(type);
-		myOut(level,comment(type2JavaType(type) + " r" + target + " = " + body + ";",code.toString()));
-		return target;
-	}
-
-	public int translate(int level, Expr.BinOp code, Environment environment) {
-		Type type = code.attribute(Attribute.Type.class).type;
-		Type lhs_t = code.lhs.attribute(Attribute.Type.class).type;
-		Type rhs_t = code.rhs.attribute(Attribute.Type.class).type;
-		int lhs = translate(level,code.lhs,environment);
-		
-		String body;
-		
-		if(code.op == Expr.BOp.IS && code.rhs instanceof Expr.Constant) {
-			// special case for runtime type tests
-			Expr.Constant c = (Expr.Constant) code.rhs;			
-			Type test = (Type)c.value;
-			body = "typeof_" + toTypeMangle(test) + "(r" + lhs +",automaton)";
-			typeTests.add(register(test));			
-		} else if(code.op == Expr.BOp.AND) {
-			// special case to ensure short-circuiting of AND.
-			lhs = coerceFromRef(level,code.lhs, lhs, environment);
-			int target = environment.allocate(type);	
-			myOut(level,comment( type2JavaType(type) + " r" + target + " = " + false + ";",code.toString()));			
-			myOut(level++,"if(r" + lhs + ") {");
-			int rhs = translate(level,code.rhs,environment);
-			rhs = coerceFromRef(level,code.rhs, rhs, environment);
-			myOut(level,"r" + target + " = r" + rhs + ";");
-			myOut(--level,"}");			
-			return target;
-		} else {
-			int rhs = translate(level,code.rhs,environment);
-			// First, convert operands into values (where appropriate)
-			switch(code.op) {
-				case EQ:
-				case NEQ:
-					if(lhs_t instanceof Type.Ref && rhs_t instanceof Type.Ref) {
-						// OK to do nothing here...
-					} else {
-						lhs = coerceFromRef(level,code.lhs, lhs, environment);
-						rhs = coerceFromRef(level,code.rhs, rhs, environment);
-					}
-					break;
-				case APPEND:
-					// append is a tricky case as we have support the non-symmetic cases
-					// for adding a single element to the end or the beginning of a
-					// list.
-					lhs_t = Type.unbox(lhs_t);
-					rhs_t = Type.unbox(rhs_t);
-
-					if(lhs_t instanceof Type.Collection) {
-						lhs = coerceFromRef(level,code.lhs, lhs, environment);				
-					} else {
-						lhs = coerceFromValue(level, code.lhs, lhs, environment);				
-					}
-					if(rhs_t instanceof Type.Collection) {
-						rhs = coerceFromRef(level,code.rhs, rhs, environment);	
-					} else {
-						rhs = coerceFromValue(level,code.rhs, rhs, environment);
-					}
-					break;
-				case IN:
-					lhs = coerceFromValue(level,code.lhs,lhs,environment);
-					rhs = coerceFromRef(level,code.rhs,rhs,environment);
-					break;
-				default:
-					lhs = coerceFromRef(level,code.lhs,lhs,environment);
-					rhs = coerceFromRef(level,code.rhs,rhs,environment);
-			}
-
-			// Second, construct the body of the computation			
-			switch (code.op) {
-				case ADD:
-					body = "r" + lhs + ".add(r" + rhs + ")";
-					break;
-				case SUB:
-					body = "r" + lhs + ".subtract(r" + rhs + ")";
-					break;
-				case MUL:
-					body = "r" + lhs + ".multiply(r" + rhs + ")";
-					break;
-				case DIV:
-					body = "r" + lhs + ".divide(r" + rhs + ")";
-					break;
-				case OR:
-					body = "r" + lhs + " || r" + rhs ;
-					break;
-				case EQ:
-					if(lhs_t instanceof Type.Ref && rhs_t instanceof Type.Ref) { 
-						body = "r" + lhs + " == r" + rhs ;
-					} else {
-						body = "r" + lhs + ".equals(r" + rhs +")" ;
-					}
-					break;
-				case NEQ:
-					if(lhs_t instanceof Type.Ref && rhs_t instanceof Type.Ref) {
-						body = "r" + lhs + " != r" + rhs ;
-					} else {
-						body = "!r" + lhs + ".equals(r" + rhs +")" ;
-					}
-					break;
-				case LT:
-					body = "r" + lhs + ".compareTo(r" + rhs + ")<0";
-					break;
-				case LTEQ:
-					body = "r" + lhs + ".compareTo(r" + rhs + ")<=0";
-					break;
-				case GT:
-					body = "r" + lhs + ".compareTo(r" + rhs + ")>0";
-					break;
-				case GTEQ:
-					body = "r" + lhs + ".compareTo(r" + rhs + ")>=0";
-					break;
-				case APPEND: 
-					if (lhs_t instanceof Type.Collection) {
-						body = "r" + lhs + ".append(r" + rhs + ")";
-					} else {
-						body = "r" + rhs + ".appendFront(r" + lhs + ")";
-					}
-					break;
-				case DIFFERENCE:
-					body = "r" + lhs + ".removeAll(r" + rhs + ")";
-					break;
-				case IN:
-					body = "r" + rhs + ".contains(r" + lhs + ")";
-					break;
-				case RANGE:
-					body = "Runtime.rangeOf(automaton,r" + lhs + ",r" + rhs + ")";
-					break;
-				default:
-					throw new RuntimeException("unknown binary operator encountered: "
-							+ code);
-			}
-		}
-		int target = environment.allocate(type);	
-		myOut(level,comment( type2JavaType(type) + " r" + target + " = " + body + ";",code.toString()));
-		return target;
-	}
-	
-	public int translate(int level, Expr.NaryOp code, Environment environment) {
-		Type type = code.attribute(Attribute.Type.class).type;
-		String body = "new Automaton.";				
-		
-		if(code.op == Expr.NOp.LISTGEN) { 
-			body += "List(";
-		} else if(code.op == Expr.NOp.BAGGEN) { 
-			body += "Bag(";
-		} else {
-			body += "Set(";
-		}
-		
-		List<Expr> arguments = code.arguments;
-		for(int i=0;i!=arguments.size();++i) {
-			if(i != 0) {
-				body += ", ";
-			}
-			Expr argument = arguments.get(i);
-			int reg = translate(level, argument, environment);
-			reg = coerceFromValue(level, argument, reg, environment);
-			body += "r" + reg;
-		}
-		
-		int target = environment.allocate(type);
-		myOut(level,comment(type2JavaType(type) + " r" + target + " = " + body + ");",code.toString()));
-		return target;
-	}
-	
-	public int translate(int level, Expr.ListAccess code, Environment environment) {
-		Type type = code.attribute(Attribute.Type.class).type;
-		int src = translate(level,code.src, environment);		
-		int idx = translate(level,code.index, environment);
-		src = coerceFromRef(level,code.src, src, environment);
-		idx = coerceFromRef(level,code.index, idx, environment);
-		
-		String body = "r" + src + ".indexOf(r" + idx + ")";
-				
-		int target = environment.allocate(type);
-		myOut(level,comment(type2JavaType(type) + " r" + target + " = " + body + ";",code.toString()));
-		return target;
-	}
-	
-	public int translate(int level, Expr.ListUpdate code, Environment environment) {
-		Type type = code.attribute(Attribute.Type.class).type;
-		int src = translate(level,code.src, environment);		
-		int idx = translate(level,code.index, environment);
-		int value = translate(level,code.value, environment);
-		
-		src = coerceFromRef(level,code.src, src, environment);
-		idx = coerceFromRef(level,code.index, idx, environment);
-		value = coerceFromValue(level,code.value, value, environment);
-		
-		String body = "r" + src + ".update(r" + idx + ", r" + value + ")";
-				
-		int target = environment.allocate(type);
-		myOut(level,comment(type2JavaType(type) + " r" + target + " = " + body + ";",code.toString()));
-		return target;
-	}
-	
-	public int translate(int level, Expr.Constructor code,
-			Environment environment) {
-		Type type = code.attribute(Attribute.Type.class).type;
-		String body;
-
-		if (code.argument == null) {
-			body = code.name;
-		} else {
-			int arg = translate(level, code.argument, environment);
-			arg = coerceFromValue(level,code.argument,arg,environment);
-			body = "new Automaton.Term(K_" + code.name + ",r"
-					+  arg + ")";
-		}
-
-		int target = environment.allocate(type);
-		myOut(level,  type2JavaType(type) + " r" + target + " = " + body + ";");
-		return target;
-	}
-	
-	public int translate(int level, Expr.Variable code, Environment environment) {
-		Integer operand = environment.get(code.var);
-		if(operand != null) {
-			return environment.get(code.var);
-		} else {
-			Type type = code
-					.attribute(Attribute.Type.class).type;
-			int target = environment.allocate(type);
-			myOut(level, type2JavaType(type) + " r" + target + " = " + code.var + ";");
-			return target;
-		}
-	}
-	
-	public int translate(int level, Expr.Substitute code, Environment environment) {
-		Type type = code.attribute(Attribute.Type.class).type;
-		
-		// first, translate all subexpressions and make sure they are
-		// references.
-		int src = translate(level, code.src, environment);
-		src = coerceFromValue(level,code.src,src,environment);
-		
-		int original = translate(level, code.original, environment);
-		original = coerceFromValue(level,code.original,original,environment);
-		
-		int replacement = translate(level, code.replacement, environment);
-		replacement = coerceFromValue(level,code.replacement,replacement,environment);
-		
-		// second, put in place the substitution
-		String body = "automaton.substitute(r" + src + ", r" + original + ", r" + replacement + ")";
-		int target = environment.allocate(type);
-		myOut(level,  type2JavaType(type) + " r" + target + " = " + body + ";");
-		return target;
-	}
-	
-	public int translate(int level, Expr.TermAccess code, Environment environment) {
-		Type type = code.attribute(Attribute.Type.class).type;
-
-		// first translate src expression, and coerce to a value
-		int src = translate(level, code.src, environment);
-		src = coerceFromRef(level, code.src, src, environment);
-
-		String body = "r" + src + ".contents";
-
-		int target = environment.allocate(type);
-		myOut(level, type2JavaType(type) + " r" + target + " = " + body + ";");
-		return target;
-	}
-	
-	public int translate(int level, Expr.Comprehension expr, Environment environment) {		
-		Type type = expr.attribute(Attribute.Type.class).type;
-		int target = environment
-				.allocate(type);
-		
-		// first, translate all source expressions
-		int[] sources = new int[expr.sources.size()];
-		for(int i=0;i!=sources.length;++i) {
-			Pair<Expr.Variable,Expr> p = expr.sources.get(i);
-			int operand = translate(level,p.second(),environment);
-			operand = coerceFromRef(level,p.second(),operand,environment);
-			sources[i] = operand;									
-		}
-		// TODO: initialise result set
-		myOut(level, "Automaton.List t" + target + " = new Automaton.List();");
-		int startLevel = level;
-		
-		// initialise result register if needed
-		switch(expr.cop) {		
-		case NONE:
-			myOut(level,type2JavaType(type) + " r" + target + " = true;");
-			myOut(level,"outer:");
-			break;
-		case SOME:
-			myOut(level,type2JavaType(type) + " r" + target + " = false;");
-			myOut(level,"outer:");
-			break;
-		}
-		
-		// second, generate all the for loops
-		for (int i = 0; i != sources.length; ++i) {
-			Pair<Expr.Variable, Expr> p = expr.sources.get(i);
-			Expr.Variable variable = p.first();
-			Expr source = p.second();
-			Type.Collection sourceType = (Type.Collection) source
-					.attribute(Attribute.Type.class).type;
-			Type elementType = variable.attribute(Attribute.Type.class).type;
-			int index = environment.allocate(elementType, variable.var);
-			myOut(level++, "for(int i" + index + "=0;i" + index + "<r"
-					+ sources[i] + ".size();i" + index + "++) {");
-			String rhs = "r"+ sources[i] + ".get(i" + index + ")";
-			// FIXME: need a more general test for a reference type
-			if(!(elementType instanceof Type.Ref)) {
-				rhs = "automaton.get(" + rhs + ");";
-			}
-			myOut(level, type2JavaType(elementType) + " r" + index + " = (" + type2JavaType(elementType) + ") " + rhs + ";");			
-		}
-		
-		if(expr.condition != null) {
-			int condition = translate(level,expr.condition,environment);
-			myOut(level++,"if(r" + condition + ") {");			
-		}
-		
-		switch(expr.cop) {
-		case SETCOMP:
-		case BAGCOMP:
-		case LISTCOMP:
-			int result = translate(level,expr.value,environment);
-			result = coerceFromValue(level,expr.value,result,environment);
-			myOut(level,"t" + target + ".add(r" + result + ");");
-			break;
-		case NONE:
-			myOut(level,"r" + target + " = false;");
-			myOut(level,"break outer;");
-			break;
-		case SOME:
-			myOut(level,"r" + target + " = true;");
-			myOut(level,"break outer;");
-			break;
-		}
-		// finally, terminate all the for loops
-		while(level > startLevel) {
-			myOut(--level,"}");
-		}
-
-		switch(expr.cop) {
-		case SETCOMP:
-			myOut(level, type2JavaType(type) + " r" + target
-				+ " = new Automaton.Set(t" + target + ".toArray());");
-			break;
-		case BAGCOMP:
-			myOut(level, type2JavaType(type) + " r" + target
-				+ " = new Automaton.Bag(t" + target + ".toArray());");
-			break;		
-		case LISTCOMP:
-			myOut(level, type2JavaType(type) + " r" + target
-				+ " = t" + target + ";");
-			break;		
-		}
-
-		return target;
-	}
-	
-	protected void writeTypeTests() {
-		myOut(1,
-				"// =========================================================================");
-		myOut(1, "// Type Tests");
-		myOut(1,
-				"// =========================================================================");
-		myOut();
-		
-		myOut(1, "private final static BitSet visited = new BitSet();");
-		myOut();
-		
-		HashSet<Integer> worklist = new HashSet<Integer>(typeTests);
-		while (!worklist.isEmpty()) {			
-			Integer i = worklist.iterator().next();
-			worklist.remove(i);
-			writeTypeTest(typeRegister.get(i), worklist);
-		}
-	}
-
-	protected void writeTypeTest(Type type, HashSet<Integer> worklist) {
-		
-		if (type instanceof Type.Any) {
-			writeTypeTest((Type.Any)type,worklist);
-		} else if (type instanceof Type.Bool) {
-			writeTypeTest((Type.Bool)type,worklist);
-		} else if (type instanceof Type.Int) {
-			writeTypeTest((Type.Int)type,worklist);
-		} else if (type instanceof Type.Real) {
-			writeTypeTest((Type.Real)type,worklist);
-		} else if (type instanceof Type.Strung) {
-			writeTypeTest((Type.Strung)type,worklist);
-		} else if (type instanceof Type.Ref) {
-			writeTypeTest((Type.Ref)type,worklist);							
-		} else if (type instanceof Type.Nominal) {
-			writeTypeTest((Type.Nominal)type,worklist);							
-		} else if (type instanceof Type.Not) {
-			writeTypeTest((Type.Not)type,worklist);							
-		} else if (type instanceof Type.Term) {
-			writeTypeTest((Type.Term)type,worklist);
-		} else if (type instanceof Type.Collection) {
-			writeTypeTest((Type.Collection)type,worklist);							
-		} else if (type instanceof Type.Or) {			
-			writeTypeTest((Type.Or)type,worklist);							
-		} else {
-			throw new RuntimeException(
-					"internal failure --- type test not implemented (" + type
-							+ ")");
-		}		
-	}
-	
-	protected void writeTypeTest(Type.Any type, HashSet<Integer> worklist) {
-		String mangle = toTypeMangle(type);
-		myOut(1, "// " + type);
-		myOut(1, "private static boolean typeof_" + mangle
-				+ "(Automaton.State state, Automaton automaton) {");		
-		myOut(2, "return true;");
-		myOut(1, "}");
-		myOut();
-	}
-	
-	protected void writeTypeTest(Type.Bool type, HashSet<Integer> worklist) {
-		String mangle = toTypeMangle(type);
-		myOut(1, "// " + type);
-		myOut(1, "private static boolean typeof_" + mangle
-				+ "(Automaton.State state, Automaton automaton) {");		
-		myOut(2, "return state.kind == Automaton.K_BOOL;");
-		myOut(1, "}");
-		myOut();
-	}
-	
-	protected void writeTypeTest(Type.Int type, HashSet<Integer> worklist) {
-		String mangle = toTypeMangle(type);
-		myOut(1, "// " + type);
-		myOut(1, "private static boolean typeof_" + mangle
-				+ "(Automaton.State state, Automaton automaton) {");		
-		myOut(2, "return state.kind == Automaton.K_INT;");
-		myOut(1, "}");
-		myOut();
-	}
-	
-	protected void writeTypeTest(Type.Real type, HashSet<Integer> worklist) {
-		String mangle = toTypeMangle(type);
-		myOut(1, "// " + type);
-		myOut(1, "private static boolean typeof_" + mangle
-				+ "(Automaton.State state, Automaton automaton) {");		
-		myOut(2, "return state.kind == Automaton.K_REAL;");
-		myOut(1, "}");
-		myOut();
-	}
-	
-	protected void writeTypeTest(Type.Strung type, HashSet<Integer> worklist) {
-		String mangle = toTypeMangle(type);
-		myOut(1, "// " + type);
-		myOut(1, "private static boolean typeof_" + mangle
-				+ "(Automaton.State state, Automaton automaton) {");		
-		myOut(2, "return state.kind == Automaton.K_STRING;");
-		myOut(1, "}");
-		myOut();
-	}
-	
-	protected void writeTypeTest(Type.Ref type, HashSet<Integer> worklist) {
-				Type element = type.element();		
-		String mangle = toTypeMangle(type);		
-		String elementMangle = toTypeMangle(element);		
-		myOut(1, "// " + type);
-		myOut(1, "private static boolean typeof_" + mangle
-				+ "(int index, Automaton automaton) {");
-		myOut(2, "if(index < 0) {");
-		myOut(3, " return typeof_" + elementMangle + "(automaton.get(index),automaton);");
-		myOut(2, "} else {");
-		myOut(3, "int tmp = index + (automaton.nStates() * " + registeredTypes.get(type) + ");");
-		myOut(3, "if(visited.get(tmp)) {");
-		myOut(4, "return true;");
-		myOut(3, "} else {");
-		myOut(4, "visited.set(tmp);");
-		myOut(4, "boolean r = typeof_" + elementMangle + "(automaton.get(index),automaton);");
-		myOut(4, "visited.clear(tmp);");
-		myOut(4, "return r;");
-		myOut(3, "}");
-		myOut(2, "}");
-		myOut(1, "}");
-		myOut();			
-		
-		int handle = register(element);
-		if (typeTests.add(handle)) {
-			worklist.add(handle);
-		}
-	}
-	
-	protected void writeTypeTest(Type.Not type, HashSet<Integer> worklist) {
-		Type element = type.element();
-		String mangle = toTypeMangle(type);
-		String elementMangle = toTypeMangle(element);
-		myOut(1, "// " + type);
-		myOut(1, "private static boolean typeof_" + mangle
-				+ "(Automaton.State state, Automaton automaton) {");
-		myOut(2, "return !typeof_" + elementMangle + "(state,automaton);");
-		myOut(1, "}");
-		myOut();
-
-		int handle = register(element);
-		if (typeTests.add(handle)) {
-			worklist.add(handle);
-		}
-	}
-	
-	protected void writeTypeTest(Type.Nominal type, HashSet<Integer> worklist) {
-		Type element = type.element();		
-		String mangle = toTypeMangle(type);		
-		String elementMangle = toTypeMangle(element);		
-		myOut(1, "// " + type);
-		if(element instanceof Type.Ref) {
-			myOut(1, "private static boolean typeof_" + mangle
-					+ "(int index, Automaton automaton) {");		
-			myOut(2, "return typeof_" + elementMangle + "(index,automaton);");
-			myOut(1, "}");
-			myOut();		
-		} else {
-			myOut(1, "private static boolean typeof_" + mangle
-					+ "(Automaton.State state, Automaton automaton) {");		
-			myOut(2, "return typeof_" + elementMangle + "(state,automaton);");
-			myOut(1, "}");
-			myOut();	
-		}
-				
-		int handle = register(element);
-		if (typeTests.add(handle)) {
-			worklist.add(handle);
-		}
-	}
-	
-	protected void writeTypeTest(Type.Term type, HashSet<Integer> worklist) {
-		String mangle = toTypeMangle(type);
-		myOut(1, "// " + type);
-		myOut(1, "private static boolean typeof_" + mangle
-				+ "(Automaton.State state, Automaton automaton) {");
-		
-		myOut(2, "if(state instanceof Automaton.Term && state.kind == K_"
-				+ type.name() + ") {");
-		// FIXME: there is definitely a bug here since we need the offset within
-		// the automaton state
-		Type data = type.element();
-		if (data != null) {
-			myOut(3, "int data = ((Automaton.Term)state).contents;");
-			myOut(3, "if(typeof_" + toTypeMangle(data)
-					+ "(data,automaton)) { return true; }");
-			int handle = register(data);
-			if (typeTests.add(handle)) {
-				worklist.add(handle);
-			}
-		} else {
-			myOut(3, "return true;");
-		}
-		myOut(2, "}");
-		myOut(2, "return false;");		
-		myOut(1, "}");
-		myOut();
-	}
-	
-	protected void writeTypeTest(Type.Or type, HashSet<Integer> worklist) {
-		String mangle = toTypeMangle(type);
-		myOut(1, "// " + type);
-		myOut(1, "private static boolean typeof_" + mangle
-				+ "(Automaton.State state, Automaton automaton) {");
-		indent(2); out.print("return ");
-		boolean firstTime=true;
-		for(Type element : type.elements()) {
-			if(!firstTime) {
-				myOut();indent(3);out.print("|| ");
-			}
-			firstTime=false;
-			String elementMangle = toTypeMangle(element);
-			out.print("typeof_" + elementMangle + "(state,automaton)");
-			int handle = register(element);
-			if (typeTests.add(handle)) {
-				worklist.add(handle);
-			}			
-		}
-		myOut(";");
-		myOut(1, "}");
-		myOut();
-		
-	}
-	
-	protected void writeTypeTest(Type.Collection type, HashSet<Integer> worklist) {
-		String mangle = toTypeMangle(type);
-		myOut(1, "// " + type);
-		myOut(1, "private static boolean typeof_" + mangle
-				+ "(Automaton.State _state, Automaton automaton) {");		
-		myOut(2, "if(_state instanceof Automaton.Collection) {");
-		myOut(3, "Automaton.Collection state = (Automaton.Collection) _state;");
-		
-		Type[] tt_elements = type.elements();
-		int min = tt_elements.length;
-		if (type.unbounded()) {
-			myOut(3, "if(state.size() < " + (min - 1)
-					+ ") { return false; }");
-		} else {
-			myOut(3, "if(state.size() != " + min + ") { return false; }");
-		}
-		
-		int level = 3;
-		if(type instanceof Type.List) {
-			// easy, sequential match case
-			for (int i = 0; i != tt_elements.length; ++i) {
-				myOut(3, "int s" + i + " = " + i + ";");				
-			}
-		} else {
-			// hard, non-sequential match
-			for (int i = 0; i != tt_elements.length; ++i) {
-				if(!type.unbounded() || i+1 < tt_elements.length) {
-					String idx = "s" + i;
-					myOut(3+i, "for(int " + idx + "=0;" + idx + " < state.size();++" + idx + ") {");
-					if(i > 0) {
-						indent(3+i);out.print("if(");
-						for(int j=0;j<i;++j) {
-							if(j != 0) {
-								out.print(" || ");
-							}
-							out.print(idx  + "==s" + j);
-						}
-						out.println(") { continue; }");
-					}
-					level++;
-				}
-			}			
-		}
-		
-		myOut(level, "boolean result=true;");
-		myOut(level, "for(int i=0;i!=state.size();++i) {");
-		myOut(level+1, "int child = state.get(i);");
-		for (int i = 0; i != tt_elements.length; ++i) {
-			Type pt = tt_elements[i];
-			String pt_mangle = toTypeMangle(pt);
-			if (type.unbounded() && (i + 1) == tt_elements.length) {
-				if(i == 0) {
-					myOut(level+1, "{");
-				} else {
-					myOut(level+1, "else {");
-				}
-			} else if(i == 0){
-				myOut(level+1, "if(i == s" + i + ") {");
-			} else {
-				myOut(level+1, "else if(i == s" + i + ") {");
-			}
-			myOut(level+2, "if(!typeof_" + pt_mangle
-					+ "(child,automaton)) { result=false; break; }");
-			myOut(level+1, "}");
-			
-			int handle = register(pt);
-			if (typeTests.add(handle)) {
-				worklist.add(handle);
-			}
-		}
-		
-		myOut(level,"}");
-		myOut(level,"if(result) { return true; } // found match");
-		if(type instanceof Type.Bag || type instanceof Type.Set) {
-			for (int i = 0; i != tt_elements.length; ++i) {
-				if(!type.unbounded() || i+1 < tt_elements.length) {
-					myOut(level - (i+1),"}");
-				}
-			}
-		}
-
-		myOut(2, "}");
-		myOut(2,"return false;");
-		myOut(1, "}");		
-		myOut();
-	}
-
-	protected void writeStatsInfo() {
-		myOut(1,"public static long MAX_STEPS = 50000;");
-		myOut(1,"public static long numSteps = 0;");
-		myOut(1,"public static long numReductions = 0;");
-		myOut(1,"public static long numInferences = 0;");
-		myOut(1,"public static long numMisinferences = 0;");		
-		
-		myOut(1,"public static void reset() {");
-		myOut(2,"numSteps = 0;");
-		myOut(2,"numReductions = 0;");
-		myOut(2,"numInferences = 0;");
-		myOut(2,"numMisinferences = 0;");				
-		myOut(1,"}");
-	}
-	
-	protected void writeMainMethod() {
-		myOut(1,
-				"// =========================================================================");
-		myOut(1, "// Main Method");
-		myOut(1,
-				"// =========================================================================");
-		myOut();
-		myOut(1, "public static void main(String[] args) throws IOException {");
-		myOut(2, "try {");
-		myOut(3,
-				"PrettyAutomataReader reader = new PrettyAutomataReader(System.in,SCHEMA);");
-		myOut(3,
-				"PrettyAutomataWriter writer = new PrettyAutomataWriter(System.out,SCHEMA);");
-		myOut(3, "Automaton automaton = reader.read();");
-		myOut(3, "System.out.print(\"PARSED: \");");
-		myOut(3, "writer.write(automaton);");
-		myOut(3, "System.out.println();");
-		myOut(3, "infer(automaton);");
-		myOut(3, "System.out.print(\"REWROTE: \");");
-		myOut(3, "writer.write(automaton);");
-		myOut(3, "writer.flush();");
-		myOut(3, "System.out.println();");
-		myOut(3, "System.out.println(\"(Reductions=\" + numReductions + \", Inferences=\" + numInferences + \", Misinferences=\" + numMisinferences + \", steps = \" + numSteps + \")\");");
-		myOut(2, "} catch(PrettyAutomataReader.SyntaxError ex) {");
-		myOut(3, "System.err.println(ex.getMessage());");
-		myOut(2, "}");
-		myOut(1, "}");
-	}
-
-	public String comment(String code, String comment) {
-		int nspaces = 30 - code.length();
-		String r = "";
-		for(int i=0;i<nspaces;++i) {
-			r += " ";
-		}
-		return code + r + " // " + comment;
-	}
-	
-	public String toTypeMangle(Type t) {
-		return Integer.toString(register(t));	
-	}
-	
-	/**
-	 * Convert a Wyrl type into its equivalent Java type.
-	 * 
-	 * @param type
-	 * @return
-	 */
-	public String type2JavaType(Type type) {
-		if (type instanceof Type.Any) {
-			return "Object";
-		} else if (type instanceof Type.Int) {
-			return "Automaton.Int";
-		} else if (type instanceof Type.Real) {
-			return "Automaton.Real";
-		} else if (type instanceof Type.Bool) {
-			return "boolean";
-		} else if (type instanceof Type.Strung) {
-			return "Automaton.Strung";
-		} else if (type instanceof Type.Term) {
-			return "Automaton.Term";
-		} else if (type instanceof Type.Ref) {
-			return "int";
-		} else if (type instanceof Type.Nominal) {
-			Type.Nominal nom = (Type.Nominal) type;
-			return type2JavaType(nom.element());
-		} else if (type instanceof Type.Or) {
-			return "Object";
-		} else if (type instanceof Type.List) {
-			return "Automaton.List";			
-		} else if (type instanceof Type.Bag) {
-			return "Automaton.Bag";
-		} else if (type instanceof Type.Set) {
-			return "Automaton.Set";
-		}
-		throw new RuntimeException("unknown type encountered: " + type);
-	}
-	
-	public int coerceFromValue(int level, Expr expr, int register, Environment environment) {
-		Type type = expr.attribute(Attribute.Type.class).type;
-		if(type instanceof Type.Ref) {
-			return register;
-		} else {
-			Type.Ref refType = Type.T_REF(type);
-			int result = environment.allocate(refType);
-			String src = "r" + register;
-			if(refType.element() instanceof Type.Bool) {
-				// special thing needed for bools
-				src = src + " ? Automaton.TRUE : Automaton.FALSE";
-			}
-			myOut(level, type2JavaType(refType) + " r" + result + " = automaton.add(" + src + ");");
-			return result;
-		}
-	}
-
-	public int coerceFromRef(int level, SyntacticElement elem, int register,
-			Environment environment) {
-		Type type = elem.attribute(Attribute.Type.class).type;
-		
-		if (type instanceof Type.Ref) {
-			Type.Ref refType = (Type.Ref) type;
-			Type element = refType.element();
-			int result = environment.allocate(element);
-			String cast = type2JavaType(element);			
-			String body = "automaton.get(r" + register + ")";
-			// special case needed for booleans
-			if(element instanceof Type.Bool) {
-				body = "((Automaton.Bool)" + body + ").value";
-			} else {
-				body = "(" + cast + ") " + body;
-			}
-			myOut(level, cast + " r" + result + " = " + body + ";");
-			return result;
-		} else {
-			return register;
-		}
-	}
-	
-	protected void myOut() {
-		myOut(0, "");
-	}
-
-	protected void myOut(int level) {
-		myOut(level, "");
-	}
-
-	protected void myOut(String line) {
-		myOut(0, line);
-	}
-
-	protected void myOut(int level, String line) {
-		for (int i = 0; i < level; ++i) {
-			out.print("\t");
-		}
-		out.println(line);
-	}
-
-	protected void indent(int level) {
-		for (int i = 0; i < level; ++i) {
-			out.print("\t");
-		}
-	}
-	
-	private HashMap<Type,Integer> registeredTypes = new HashMap<Type,Integer>();
-	private ArrayList<Type> typeRegister = new ArrayList<Type>();	
-	
-	private int register(Type t) {
-		//Types.reduce(t.automaton());
-		Integer i = registeredTypes.get(t);
-		if(i == null) {
-			int r = typeRegister.size();
-			registeredTypes.put(t, r);
-			typeRegister.add(t);
-			return r;
-		} else {
-			return i;
-		}
-	}
-	
-	private static class Environment {
-		private final HashMap<String, Integer> var2idx = new HashMap<String, Integer>();
-		private final ArrayList<Type> idx2type = new ArrayList<Type>();
-
-		public int allocate(Type t) {
-			int idx = idx2type.size();
-			idx2type.add(t);
-			return idx;
-		}
-
-		public int allocate(Type t, String v) {
-			int r = allocate(t);
-			var2idx.put(v, r);
-			return r;
-		}
-
-		public Integer get(String v) {
-			return var2idx.get(v);
-		}
-
-		public void put(int idx, String v) {
-			var2idx.put(v, idx);
-		}
-
-		public ArrayList<Type> asList() {
-			return idx2type;
-		}
-
-		public String toString() {
-			return idx2type.toString() + "," + var2idx.toString();
-		}
-	}
-}
+		PrintWriter saved = out;		
+		
+		if(root == spec) {			
+
+			if (!spec.pkg.equals("")) {
+				myOut("package " + spec.pkg + ";");
+				myOut("");
+			}
+			
+			writeImports();
+			myOut("public final class " + spec.name + " {");
+			
+		}
+		
+		for (Decl d : spec.declarations) {
+			if(d instanceof IncludeDecl) {
+				IncludeDecl id = (IncludeDecl) d;
+				SpecFile file = id.file;
+				translate(file,root);				
+			} else  if (d instanceof TermDecl) {
+				translate((TermDecl) d);
+			} else if (d instanceof RewriteDecl) {
+				translate((RewriteDecl) d);
+			}
+		}
+		
+		if(root == spec) {
+			writeReduceDispatch(spec);
+			writeInferenceDispatch(spec);
+			writeTypeTests();
+			writeSchema(spec);
+			writeStatsInfo();
+			writeMainMethod();
+		}
+		
+		if(root == spec) {			
+			myOut("}");
+			out.close();
+		}
+		
+		out = saved;
+	}
+
+	/**
+	 * Reset all global information before proceeding to write out another file.
+	 */
+	protected void reset() {
+		termCounter = 0;
+		typeTests.clear();
+		typeRegister.clear();
+		registeredTypes.clear();
+	}
+	
+	protected void writeImports() {
+		myOut("import java.io.*;");
+		myOut("import java.util.*;");
+		myOut("import java.math.BigInteger;");
+		myOut("import wyautl.util.BigRational;");
+		myOut("import wyautl.io.*;");
+		myOut("import wyautl.core.*;");		
+		myOut("import wyrl.io.*;");
+		myOut("import wyrl.core.*;");
+		myOut("import wyrl.util.Runtime;");
+		myOut("import static wyrl.util.Runtime.*;");
+		myOut();
+	}
+	
+	public void writeReduceDispatch(SpecFile sf) {
+		myOut(1, "public static boolean reduce(Automaton automaton) {");
+		myOut(2, "boolean result = false;");
+		myOut(2, "boolean changed = true;");
+		myOut(2, "while(changed) {");
+		myOut(3, "changed = false;");
+		myOut(3, "for(int i=0;i<automaton.nStates();++i) {");
+		myOut(4, "if(numSteps++ > MAX_STEPS) { return result; } // bail out");
+		myOut(4, "if(automaton.get(i) == null) { continue; }");
+		int i=0;
+		for(ReduceDecl rw : extractDecls(ReduceDecl.class,sf)) {
+			Type type = rw.pattern.attribute(Attribute.Type.class).type;
+			String mangle = toTypeMangle(type);
+			myOut(4,"");
+			myOut(4, "if(typeof_" + mangle + "(i,automaton)) {");
+			myOut(5, "changed |= reduce_" + mangle + "(i,automaton);");
+			typeTests.add(register(type));
+			myOut(5, "if(changed) { break; } // reset");
+			myOut(4, "}");
+		}
+		myOut(3,"}");
+		myOut(3, "result |= changed;");
+		myOut(2,"}");
+		myOut(2, "return result;");
+		myOut(1, "}");
+	}
+
+	public void writeInferenceDispatch(SpecFile sf) {
+		myOut(1, "public static boolean infer(Automaton automaton) {");
+		myOut(2, "reset();");
+		myOut(2, "boolean result = false;");
+		myOut(2, "boolean changed = true;");
+		myOut(2, "reduce(automaton);");
+		myOut(2, "while(changed) {");
+		myOut(3, "changed = false;");
+		myOut(3, "for(int i=0;i<automaton.nStates();++i) {");
+		myOut(4, "if(numSteps > MAX_STEPS) { return result; } // bail out");
+		myOut(4, "if(automaton.get(i) == null) { continue; }");
+		int i = 0;
+		for(InferDecl rw : extractDecls(InferDecl.class,sf)) {
+			Type type = rw.pattern.attribute(Attribute.Type.class).type;
+			String mangle = toTypeMangle(type);
+			myOut(4,"");
+			myOut(4, "if(typeof_" + mangle + "(i,automaton) &&");
+			myOut(5, "infer_" + mangle + "(i,automaton)) {");
+			typeTests.add(register(type));
+			myOut(5, "changed = true; break; // reset");			
+			myOut(4, "}");
+		}
+		myOut(3,"}");
+		myOut(3, "result |= changed;");
+		myOut(2,"}");
+		myOut(2, "return result;");
+		myOut(1, "}");		
+	}
+	
+	public void translate(TermDecl decl) {
+		myOut(1, "// term " + decl.type);
+		String name = decl.type.name();
+		myOut(1, "public final static int K_" + name + " = "
+				+ termCounter++ + ";");
+		if (decl.type.element() == null) {
+			myOut(1, "public final static Automaton.Term " + name
+					+ " = new Automaton.Term(K_" + name + ");");
+		} else {
+			Type.Ref data = decl.type.element();
+			Type element = data.element();
+			if(element instanceof Type.Collection) {
+				// add two helpers
+				myOut(1, "public final static int " + name
+						+ "(Automaton automaton, int... r0) {" );
+				if(element instanceof Type.Set) { 
+					myOut(2,"int r1 = automaton.add(new Automaton.Set(r0));");
+				} else if(element instanceof Type.Bag) {
+					myOut(2,"int r1 = automaton.add(new Automaton.Bag(r0));");
+				} else {
+					myOut(2,"int r1 = automaton.add(new Automaton.List(r0));");
+				}
+				myOut(2,"return automaton.add(new Automaton.Term(K_" + name + ", r1));");
+				myOut(1,"}");
+				
+				myOut(1, "public final static int " + name
+						+ "(Automaton automaton, List<Integer> r0) {" );
+				if(element instanceof Type.Set) { 
+					myOut(2,"int r1 = automaton.add(new Automaton.Set(r0));");
+				} else if(element instanceof Type.Bag) {
+					myOut(2,"int r1 = automaton.add(new Automaton.Bag(r0));");
+				} else {
+					myOut(2,"int r1 = automaton.add(new Automaton.List(r0));");
+				}
+				myOut(2,"return automaton.add(new Automaton.Term(K_" + name + ", r1));");
+				myOut(1,"}");
+			} else if(element instanceof Type.Int) {
+				// add two helpers
+				myOut(1, "public final static int " + name 
+						+ "(Automaton automaton, long r0) {" );			
+				myOut(2,"int r1 = automaton.add(new Automaton.Int(r0));");
+				myOut(2,"return automaton.add(new Automaton.Term(K_" + name + ", r1));");
+				myOut(1,"}");
+				
+				myOut(1, "public final static int " + name
+						+ "(Automaton automaton, BigInteger r0) {" );	
+				myOut(2,"int r1 = automaton.add(new Automaton.Int(r0));");
+				myOut(2,"return automaton.add(new Automaton.Term(K_" + name + ", r1));");
+				myOut(1,"}");
+			} else if(element instanceof Type.Real) {
+				// add two helpers
+				myOut(1, "public final static int " + name 
+						+ "(Automaton automaton, long r0) {" );			
+				myOut(2,"int r1 = automaton.add(new Automaton.Real(r0));");
+				myOut(2,"return automaton.add(new Automaton.Term(K_" + name + ", r1));");
+				myOut(1,"}");
+				
+				myOut(1, "public final static int " + name
+						+ "(Automaton automaton, BigRational r0) {" );	
+				myOut(2,"int r1 = automaton.add(new Automaton.Real(r0));");
+				myOut(2,"return automaton.add(new Automaton.Term(K_" + name + ", r1));");
+				myOut(1,"}");
+			} else if(element instanceof Type.Strung) {
+				// add two helpers
+				myOut(1, "public final static int " + name
+						+ "(Automaton automaton, String r0) {" );	
+				myOut(2,"int r1 = automaton.add(new Automaton.Strung(r0));");
+				myOut(2,"return automaton.add(new Automaton.Term(K_" + name + ", r1));");
+				myOut(1,"}");
+			} else {
+				myOut(1, "public final static int " + name
+						+ "(Automaton automaton, " + type2JavaType(data) + " r0) {" );			
+				myOut(2,"return automaton.add(new Automaton.Term(K_" + name + ", r0));");
+				myOut(1,"}");
+			}
+			
+		}
+		myOut();
+	}
+
+	private int termCounter = 0;
+
+	public void translate(RewriteDecl decl) {
+		boolean isReduction = decl instanceof ReduceDecl;
+		Pattern.Term pattern = decl.pattern;
+		Type param = pattern.attribute(Attribute.Type.class).type; 
+		myOut(1, "// " + decl.pattern);
+		String sig = toTypeMangle(param) + "(" + type2JavaType(param) + " r0, Automaton automaton) {";
+		
+		if(decl instanceof ReduceDecl) {
+			myOut(1, "public static boolean reduce_" + sig);
+					
+		} else {
+			myOut(1, "public static boolean infer_" + sig);					
+		}
+		
+		if(!isReduction) {
+			myOut(1, "Automaton original = new Automaton(automaton);");
+		}
+		
+		// setup the environment
+		Environment environment = new Environment();
+		int thus = environment.allocate(param,"this");
+		
+		// translate pattern
+		int level = translate(2,pattern,thus,environment);
+		
+		// translate expressions
+		myOut(1);		
+
+		for(RuleDecl rd : decl.rules) {
+			translate(level,rd,isReduction,environment);
+		}
+		
+		// close the pattern match
+		while(level > 2) {
+			myOut(--level,"}");
+		}
+		
+		if(!isReduction) {
+			myOut(1, "reduce(automaton);");
+		}
+		
+		myOut(level,"return false;");
+		myOut(--level,"}");
+		myOut();
+	}
+	
+	public int translate(int level, Pattern p, int source, Environment environment) {
+		if(p instanceof Pattern.Leaf) {
+			return translate(level,(Pattern.Leaf) p,source,environment);
+		} else if(p instanceof Pattern.Term) {
+			return translate(level,(Pattern.Term) p,source,environment);
+		} else if(p instanceof Pattern.Set) {
+			return translate(level,(Pattern.Set) p,source,environment);
+		} else if(p instanceof Pattern.Bag) {
+			return translate(level,(Pattern.Bag) p,source,environment);
+		} else  {
+			return translate(level,(Pattern.List) p,source,environment);
+		} 
+	}
+	
+	public int translate(int level, Pattern.Leaf p, int source, Environment environment) {
+		// do nothing?
+		return level;
+	}
+	
+	public int translate(int level, Pattern.Term pattern, int source,
+			Environment environment) {
+		Type.Ref<Type.Term> type = (Type.Ref) pattern
+				.attribute(Attribute.Type.class).type;
+		source = coerceFromRef(level, pattern, source, environment);
+		if (pattern.data != null) {
+			Type data = type.element().element();
+			int target = environment.allocate(data, pattern.variable);
+			myOut(level, type2JavaType(data) + " r" + target + " = r" + source
+					+ ".contents;");
+			return translate(level, pattern.data, target, environment);
+		} else {
+			return level;
+		}
+	}
+
+	public int translate(int level, Pattern.BagOrSet pattern, int source, Environment environment) {
+		Type.Ref<Type.Collection> type = (Type.Ref<Type.Collection>) pattern
+				.attribute(Attribute.Type.class).type;
+		source = coerceFromRef(level, pattern, source, environment);
+		
+		Pair<Pattern, String>[] elements = pattern.elements;
+		
+		// construct a for-loop for each fixed element to match
+		int[] indices = new int[elements.length];
+		for (int i = 0; i != elements.length; ++i) {
+			boolean isUnbounded = pattern.unbounded && (i+1) == elements.length;
+			Pair<Pattern, String> p = elements[i];
+			Pattern pat = p.first();
+			String var = p.second();
+			Type.Ref pt = (Type.Ref) pat.attribute(Attribute.Type.class).type;			
+			int index = environment.allocate(pt,var);
+			String name = "i" + index;
+			indices[i] = index;
+			if(isUnbounded) {
+				Type.Collection rt = pattern instanceof Pattern.Bag ? Type.T_BAG(true,pt) : Type.T_SET(true,pt);
+				myOut(level, "int j" + index + " = 0;");
+				myOut(level, "int[] t" + index + " = new int[r" + source + ".size()-" + i + "];");				
+			}
+			myOut(level++,"for(int " + name + "=0;" + name + "!=r" + source + ".size();++" + name + ") {");
+			myOut(level, type2JavaType(pt) + " r" + index + " = r"
+					+ source + ".get(" + name + ");");
+
+			indent(level);out.print("if(");
+			// check against earlier indices
+			for(int j=0;j<i;++j) {
+				out.print(name + " == i" + indices[j] + " || ");
+			}
+			// check matching type
+			myOut("!typeof_" + toTypeMangle(pt) + "(r" + index + ",automaton)) { continue; }");
+			typeTests.add(register(pt));
+			myOut(level);
+			
+			if(isUnbounded) {
+				myOut(level,"t" + index + "[j" + index + "++] = r" + index + ";");
+				myOut(--level,"}");
+				if(pattern instanceof Pattern.Set) { 
+					Type.Collection rt = Type.T_SET(true,pt);
+					int rest = environment.allocate(rt,var);
+					myOut(level, type2JavaType(rt) + " r" + rest + " = new Automaton.Set(t" + index + ");");
+				} else {
+					Type.Collection rt = Type.T_BAG(true,pt);
+					int rest = environment.allocate(rt,var);
+					myOut(level, type2JavaType(rt) + " r" + rest + " = new Automaton.Bag(t" + index + ");");
+				}
+			} else {
+				level = translate(level++,pat,index,environment);
+			}
+		}	
+		
+		return level;
+	}
+
+	public int translate(int level, Pattern.List pattern, int source, Environment environment) {
+		Type.Ref<Type.List> type = (Type.Ref<Type.List>) pattern
+				.attribute(Attribute.Type.class).type;
+		source = coerceFromRef(level, pattern, source, environment);
+		
+		Pair<Pattern, String>[] elements = pattern.elements;
+		for (int i = 0; i != elements.length; ++i) {
+			Pair<Pattern, String> p = elements[i];
+			Pattern pat = p.first();
+			String var = p.second();
+			Type.Ref pt = (Type.Ref) pat.attribute(Attribute.Type.class).type;
+			int element;
+			if(pattern.unbounded && (i+1) == elements.length) {
+				Type.List tc = Type.T_LIST(true, pt);
+				element = environment.allocate(tc);
+				myOut(level, type2JavaType(tc) + " r" + element + " = r"
+						+ source + ".sublist(" + i + ");");
+			} else {
+				element = environment.allocate(pt);				
+				myOut(level, type2JavaType(pt) + " r" + element + " = r"
+						+ source + ".get(" + i + ");");
+				level = translate(level,pat, element, environment);
+			}			
+			if (var != null) {
+				environment.put(element, var);
+			}
+		}
+		return level;
+	}
+	
+	public void translate(int level, RuleDecl decl, boolean isReduce, Environment environment) {
+		int thus = environment.get("this");
+		
+		// TODO: can optimise this by translating lets within the conditionals
+		// in the case that the conditionals don't refer to those lets. This
+		// will then prevent unnecessary object creation.
+		
+		for(Pair<String,Expr> let : decl.lets) {
+			String letVar = let.first();
+			Expr letExpr = let.second();
+			int result = translate(2, letExpr, environment);
+			environment.put(result, letVar);
+		}
+		if(decl.condition != null) {
+			int condition = translate(level, decl.condition, environment);
+			myOut(level++, "if(r" + condition + ") {");
+		}
+		int result = translate(level, decl.result, environment);
+		result = coerceFromValue(level,decl.result,result,environment);
+		
+		myOut(level, "if(r" + thus + " != r" + result + ") {");
+		myOut(level+1,"automaton.rewrite(r" + thus + ", r" + result + ");");
+		if(isReduce) {			
+			myOut(level+1, "numReductions++;");
+			myOut(level+1, "return true;");
+		} else {			
+			myOut(level+1, "reduce(automaton);");
+			myOut(level+1, "if(!automaton.equals(original)) { numInferences++; return true; }");
+			myOut(level+1, "else { numMisinferences++; }");
+		}
+		myOut(level,"}");
+		if(decl.condition != null) {
+			myOut(--level,"}");
+		}
+	}
+	
+	public void writeSchema(SpecFile spec) {
+		myOut(1,
+				"// =========================================================================");
+		myOut(1, "// Schema");
+		myOut(1,
+				"// =========================================================================");
+		myOut();
+		myOut(1, "public static final Schema SCHEMA = new Schema(new Schema.Term[]{");
+		
+		boolean firstTime=true;		
+		for(TermDecl td : extractDecls(TermDecl.class,spec)) {
+			if (!firstTime) {
+				myOut(",");
+			}
+			firstTime=false;						
+			myOut(2,"// " + td.type.toString());
+			indent(2);writeSchema(td.type);
+		}
+		myOut();
+		myOut(1, "});");		
+	}
+	
+	private void writeSchema(Type.Term tt) {
+		Automaton automaton = tt.automaton();
+		BitSet visited = new BitSet(automaton.nStates());
+		writeSchema(automaton.getRoot(0),automaton,visited);
+	}
+	
+	private void writeSchema(int node, Automaton automaton, BitSet visited) {
+		if(node < 0) {
+			// bypass virtual node
+		} else if (visited.get(node)) {
+			out.print("Schema.Any");
+			return;
+		} else {
+			visited.set(node);
+		}
+		// you can scratch your head over why this is guaranteed ;)
+		Automaton.Term state = (Automaton.Term) automaton.get(node);
+		switch (state.kind) {
+		case wyrl.core.Types.K_Void:
+			out.print("Schema.Void");
+			break;
+		case wyrl.core.Types.K_Any:
+			out.print("Schema.Any");
+			break;
+			case wyrl.core.Types.K_Bool:
+				out.print("Schema.Bool");
+				break;
+			case wyrl.core.Types.K_Int:
+				out.print("Schema.Int");
+				break;
+			case wyrl.core.Types.K_Real:
+				out.print("Schema.Real");
+				break;
+			case wyrl.core.Types.K_String:
+				out.print("Schema.String");
+				break;
+			case wyrl.core.Types.K_Not:
+				out.print("Schema.Not(");
+				writeSchema(state.contents, automaton, visited);
+				out.print(")");
+				break;
+			case wyrl.core.Types.K_Ref:
+				writeSchema(state.contents, automaton, visited);
+				break;
+			case wyrl.core.Types.K_Meta:
+				out.print("Schema.Meta(");
+				writeSchema(state.contents, automaton, visited);
+				out.print(")");
+				break;
+			case wyrl.core.Types.K_Nominal: {				
+				// bypass the nominal marker
+				Automaton.List list = (Automaton.List) automaton.get(state.contents);
+				writeSchema(list.get(1), automaton, visited);
+				break;
+			}
+			case wyrl.core.Types.K_Or: {
+				out.print("Schema.Or(");
+				Automaton.Set set = (Automaton.Set) automaton.get(state.contents);
+				for(int i=0;i!=set.size();++i) {
+					if(i != 0) { out.print(", "); }
+					writeSchema(set.get(i), automaton, visited);
+				}
+				out.print(")");
+				break;
+			}
+			case wyrl.core.Types.K_Set: {
+				out.print("Schema.Set(");
+				Automaton.List list = (Automaton.List) automaton.get(state.contents);
+				// FIXME: need to deref unbounded bool here as well
+				out.print("true");
+				Automaton.Bag set = (Automaton.Bag) automaton.get(list.get(1));
+				for(int i=0;i!=set.size();++i) {
+					out.print(",");
+					writeSchema(set.get(i), automaton, visited);
+				}
+				out.print(")");
+				break;
+			}
+			case wyrl.core.Types.K_Bag: {
+				out.print("Schema.Bag(");
+				Automaton.List list = (Automaton.List) automaton.get(state.contents);
+				// FIXME: need to deref unbounded bool here as well
+				out.print("true");
+				Automaton.Bag bag = (Automaton.Bag) automaton.get(list.get(1));
+				for(int i=0;i!=bag.size();++i) {
+					out.print(",");
+					writeSchema(bag.get(i), automaton, visited);
+				}
+				out.print(")");
+				break;
+			}
+			case wyrl.core.Types.K_List: {
+				out.print("Schema.List(");
+				Automaton.List list = (Automaton.List) automaton.get(state.contents);
+				// FIXME: need to deref unbounded bool here as well
+				out.print("true");
+				Automaton.List list2 = (Automaton.List) automaton.get(list.get(1));
+				for(int i=0;i!=list2.size();++i) {
+					out.print(",");
+					writeSchema(list2.get(i), automaton, visited);
+				}
+				out.print(")");
+				break;
+			}
+			case wyrl.core.Types.K_Term: {
+				out.print("Schema.Term(");
+				Automaton.List list = (Automaton.List) automaton.get(state.contents);
+				Automaton.Strung str = (Automaton.Strung) automaton.get(list.get(0));
+				out.print("\"" + str.value + "\"");
+				if(list.size() > 1) {
+					out.print(",");
+					writeSchema(list.get(1),automaton,visited);
+				} 				
+				out.print(")");
+				break;
+			}
+			default:
+				throw new RuntimeException("Unknown kind encountered: " + state.kind);
+		}	
+	}
+	
+	private <T extends Decl> ArrayList<T> extractDecls(Class<T> kind, SpecFile spec) {
+		ArrayList r = new ArrayList();
+		extractDecls(kind,spec,r);
+		return r;
+	}
+	
+	private <T extends Decl> void extractDecls(Class<T> kind, SpecFile spec, ArrayList<T> decls) {
+		for(Decl d : spec.declarations) {
+			if(kind.isInstance(d)) {
+				decls.add((T)d);
+			} else if(d instanceof IncludeDecl) {
+				IncludeDecl id = (IncludeDecl) d;
+				extractDecls(kind,id.file,decls);
+			}
+		}
+	}
+	
+	public int translate(int level, Expr code, Environment environment) {
+		if (code instanceof Expr.Constant) {
+			return translate(level,(Expr.Constant) code, environment);
+		} else if (code instanceof Expr.UnOp) {
+			return translate(level,(Expr.UnOp) code, environment);
+		} else if (code instanceof Expr.BinOp) {
+			return translate(level,(Expr.BinOp) code, environment);
+		} else if (code instanceof Expr.NaryOp) {
+			return translate(level,(Expr.NaryOp) code, environment);
+		} else if (code instanceof Expr.Constructor) {
+			return translate(level,(Expr.Constructor) code, environment);
+		} else if (code instanceof Expr.ListAccess) {
+			return translate(level,(Expr.ListAccess) code, environment);
+		} else if (code instanceof Expr.ListUpdate) {
+			return translate(level,(Expr.ListUpdate) code, environment);
+		} else if (code instanceof Expr.Variable) {
+			return translate(level,(Expr.Variable) code, environment);
+		} else if (code instanceof Expr.Substitute) {
+			return translate(level,(Expr.Substitute) code, environment);
+		} else if(code instanceof Expr.Comprehension) {
+			return translate(level,(Expr.Comprehension) code, environment);
+		} else if(code instanceof Expr.TermAccess) {
+			return translate(level,(Expr.TermAccess) code, environment);
+		} else if(code instanceof Expr.Cast) {
+			return translate(level,(Expr.Cast) code, environment);
+		} else {
+			throw new RuntimeException("unknown expression encountered - " + code);
+		}
+	}
+	
+	public int translate(int level, Expr.Cast code, Environment environment) {
+		Type type = code.attribute(Attribute.Type.class).type;
+
+		// first translate src expression, and coerce to a value
+		int src = translate(level, code.src, environment);
+		src = coerceFromRef(level, code.src, src, environment);
+
+		// TODO: currently we only support casting from integer to real!!
+		String body = "new Automaton.Real(r" + src + ".value)";
+
+		int target = environment.allocate(type);
+		myOut(level, type2JavaType(type) + " r" + target + " = " + body + ";");
+		return target;
+		
+	}
+	
+	public int translate(int level, Expr.Constant code, Environment environment) {
+		Type type = code.attribute(Attribute.Type.class).type;
+		Object v = code.value;
+		String rhs;
+				
+		if (v instanceof Boolean) {
+			rhs = v.toString();
+		} else if (v instanceof BigInteger) {
+			BigInteger bi = (BigInteger) v;
+			if(bi.bitLength() <= 64) {
+				rhs = "new Automaton.Int(" + bi.longValue() + ")";
+			} else {
+				rhs = "new Automaton.Int(\"" + bi.toString() + "\")";	
+			}
+			
+		} else if (v instanceof BigRational) {
+			BigRational br = (BigRational) v;
+			rhs = "new Automaton.Real(\"" + br.toString() + "\")";
+			if(br.isInteger()) {
+				long lv = br.longValue();
+				if(BigRational.valueOf(lv).equals(br)) {
+					// Yes, this will fit in a long value. Therefore, inline a
+					// long constant as this is faster.
+					rhs = "new Automaton.Real(" + lv + ")";
+				}
+			}
+			
+		} else if (v instanceof String) {
+			rhs = "new Automaton.Strung(\"" + v + "\")";
+		} else {		
+			throw new RuntimeException("unknown constant encountered (" + v
+					+ ")");
+		}
+		
+		int target = environment.allocate(type);
+		myOut(level,comment(type2JavaType(type) + " r" + target + " = " + rhs + ";",code.toString()));
+		return target;
+	}
+
+	public int translate(int level, Expr.UnOp code, Environment environment) {
+		Type type = code.attribute(Attribute.Type.class).type;
+		int rhs = translate(level,code.mhs,environment);
+		rhs = coerceFromRef(level,code.mhs, rhs, environment);
+		String body;
+		
+		switch (code.op) {
+		case LENGTHOF:
+			body = "r" + rhs + ".lengthOf()";
+			break;
+		case NUMERATOR:
+			body = "r" + rhs + ".numerator()";
+			break;
+		case DENOMINATOR:
+			body = "r" + rhs + ".denominator()";
+			break;		
+		case NEG:
+			body = "r" + rhs + ".negate()";
+			break;
+		case NOT:
+			body = "!r" + rhs;
+			break;
+		default:
+			throw new RuntimeException("unknown unary expression encountered");
+		}
+		
+		int target = environment.allocate(type);
+		myOut(level,comment(type2JavaType(type) + " r" + target + " = " + body + ";",code.toString()));
+		return target;
+	}
+
+	public int translate(int level, Expr.BinOp code, Environment environment) {
+		Type type = code.attribute(Attribute.Type.class).type;
+		Type lhs_t = code.lhs.attribute(Attribute.Type.class).type;
+		Type rhs_t = code.rhs.attribute(Attribute.Type.class).type;
+		int lhs = translate(level,code.lhs,environment);
+		
+		String body;
+		
+		if(code.op == Expr.BOp.IS && code.rhs instanceof Expr.Constant) {
+			// special case for runtime type tests
+			Expr.Constant c = (Expr.Constant) code.rhs;			
+			Type test = (Type)c.value;
+			body = "typeof_" + toTypeMangle(test) + "(r" + lhs +",automaton)";
+			typeTests.add(register(test));			
+		} else if(code.op == Expr.BOp.AND) {
+			// special case to ensure short-circuiting of AND.
+			lhs = coerceFromRef(level,code.lhs, lhs, environment);
+			int target = environment.allocate(type);	
+			myOut(level,comment( type2JavaType(type) + " r" + target + " = " + false + ";",code.toString()));			
+			myOut(level++,"if(r" + lhs + ") {");
+			int rhs = translate(level,code.rhs,environment);
+			rhs = coerceFromRef(level,code.rhs, rhs, environment);
+			myOut(level,"r" + target + " = r" + rhs + ";");
+			myOut(--level,"}");			
+			return target;
+		} else {
+			int rhs = translate(level,code.rhs,environment);
+			// First, convert operands into values (where appropriate)
+			switch(code.op) {
+				case EQ:
+				case NEQ:
+					if(lhs_t instanceof Type.Ref && rhs_t instanceof Type.Ref) {
+						// OK to do nothing here...
+					} else {
+						lhs = coerceFromRef(level,code.lhs, lhs, environment);
+						rhs = coerceFromRef(level,code.rhs, rhs, environment);
+					}
+					break;
+				case APPEND:
+					// append is a tricky case as we have support the non-symmetic cases
+					// for adding a single element to the end or the beginning of a
+					// list.
+					lhs_t = Type.unbox(lhs_t);
+					rhs_t = Type.unbox(rhs_t);
+
+					if(lhs_t instanceof Type.Collection) {
+						lhs = coerceFromRef(level,code.lhs, lhs, environment);				
+					} else {
+						lhs = coerceFromValue(level, code.lhs, lhs, environment);				
+					}
+					if(rhs_t instanceof Type.Collection) {
+						rhs = coerceFromRef(level,code.rhs, rhs, environment);	
+					} else {
+						rhs = coerceFromValue(level,code.rhs, rhs, environment);
+					}
+					break;
+				case IN:
+					lhs = coerceFromValue(level,code.lhs,lhs,environment);
+					rhs = coerceFromRef(level,code.rhs,rhs,environment);
+					break;
+				default:
+					lhs = coerceFromRef(level,code.lhs,lhs,environment);
+					rhs = coerceFromRef(level,code.rhs,rhs,environment);
+			}
+
+			// Second, construct the body of the computation			
+			switch (code.op) {
+				case ADD:
+					body = "r" + lhs + ".add(r" + rhs + ")";
+					break;
+				case SUB:
+					body = "r" + lhs + ".subtract(r" + rhs + ")";
+					break;
+				case MUL:
+					body = "r" + lhs + ".multiply(r" + rhs + ")";
+					break;
+				case DIV:
+					body = "r" + lhs + ".divide(r" + rhs + ")";
+					break;
+				case OR:
+					body = "r" + lhs + " || r" + rhs ;
+					break;
+				case EQ:
+					if(lhs_t instanceof Type.Ref && rhs_t instanceof Type.Ref) { 
+						body = "r" + lhs + " == r" + rhs ;
+					} else {
+						body = "r" + lhs + ".equals(r" + rhs +")" ;
+					}
+					break;
+				case NEQ:
+					if(lhs_t instanceof Type.Ref && rhs_t instanceof Type.Ref) {
+						body = "r" + lhs + " != r" + rhs ;
+					} else {
+						body = "!r" + lhs + ".equals(r" + rhs +")" ;
+					}
+					break;
+				case LT:
+					body = "r" + lhs + ".compareTo(r" + rhs + ")<0";
+					break;
+				case LTEQ:
+					body = "r" + lhs + ".compareTo(r" + rhs + ")<=0";
+					break;
+				case GT:
+					body = "r" + lhs + ".compareTo(r" + rhs + ")>0";
+					break;
+				case GTEQ:
+					body = "r" + lhs + ".compareTo(r" + rhs + ")>=0";
+					break;
+				case APPEND: 
+					if (lhs_t instanceof Type.Collection) {
+						body = "r" + lhs + ".append(r" + rhs + ")";
+					} else {
+						body = "r" + rhs + ".appendFront(r" + lhs + ")";
+					}
+					break;
+				case DIFFERENCE:
+					body = "r" + lhs + ".removeAll(r" + rhs + ")";
+					break;
+				case IN:
+					body = "r" + rhs + ".contains(r" + lhs + ")";
+					break;
+				case RANGE:
+					body = "Runtime.rangeOf(automaton,r" + lhs + ",r" + rhs + ")";
+					break;
+				default:
+					throw new RuntimeException("unknown binary operator encountered: "
+							+ code);
+			}
+		}
+		int target = environment.allocate(type);	
+		myOut(level,comment( type2JavaType(type) + " r" + target + " = " + body + ";",code.toString()));
+		return target;
+	}
+	
+	public int translate(int level, Expr.NaryOp code, Environment environment) {
+		Type type = code.attribute(Attribute.Type.class).type;
+		String body = "new Automaton.";				
+		
+		if(code.op == Expr.NOp.LISTGEN) { 
+			body += "List(";
+		} else if(code.op == Expr.NOp.BAGGEN) { 
+			body += "Bag(";
+		} else {
+			body += "Set(";
+		}
+		
+		List<Expr> arguments = code.arguments;
+		for(int i=0;i!=arguments.size();++i) {
+			if(i != 0) {
+				body += ", ";
+			}
+			Expr argument = arguments.get(i);
+			int reg = translate(level, argument, environment);
+			reg = coerceFromValue(level, argument, reg, environment);
+			body += "r" + reg;
+		}
+		
+		int target = environment.allocate(type);
+		myOut(level,comment(type2JavaType(type) + " r" + target + " = " + body + ");",code.toString()));
+		return target;
+	}
+	
+	public int translate(int level, Expr.ListAccess code, Environment environment) {
+		Type type = code.attribute(Attribute.Type.class).type;
+		int src = translate(level,code.src, environment);		
+		int idx = translate(level,code.index, environment);
+		src = coerceFromRef(level,code.src, src, environment);
+		idx = coerceFromRef(level,code.index, idx, environment);
+		
+		String body = "r" + src + ".indexOf(r" + idx + ")";
+				
+		int target = environment.allocate(type);
+		myOut(level,comment(type2JavaType(type) + " r" + target + " = " + body + ";",code.toString()));
+		return target;
+	}
+	
+	public int translate(int level, Expr.ListUpdate code, Environment environment) {
+		Type type = code.attribute(Attribute.Type.class).type;
+		int src = translate(level,code.src, environment);		
+		int idx = translate(level,code.index, environment);
+		int value = translate(level,code.value, environment);
+		
+		src = coerceFromRef(level,code.src, src, environment);
+		idx = coerceFromRef(level,code.index, idx, environment);
+		value = coerceFromValue(level,code.value, value, environment);
+		
+		String body = "r" + src + ".update(r" + idx + ", r" + value + ")";
+				
+		int target = environment.allocate(type);
+		myOut(level,comment(type2JavaType(type) + " r" + target + " = " + body + ";",code.toString()));
+		return target;
+	}
+	
+	public int translate(int level, Expr.Constructor code,
+			Environment environment) {
+		Type type = code.attribute(Attribute.Type.class).type;
+		String body;
+
+		if (code.argument == null) {
+			body = code.name;
+		} else {
+			int arg = translate(level, code.argument, environment);
+			arg = coerceFromValue(level,code.argument,arg,environment);
+			body = "new Automaton.Term(K_" + code.name + ",r"
+					+  arg + ")";
+		}
+
+		int target = environment.allocate(type);
+		myOut(level,  type2JavaType(type) + " r" + target + " = " + body + ";");
+		return target;
+	}
+	
+	public int translate(int level, Expr.Variable code, Environment environment) {
+		Integer operand = environment.get(code.var);
+		if(operand != null) {
+			return environment.get(code.var);
+		} else {
+			Type type = code
+					.attribute(Attribute.Type.class).type;
+			int target = environment.allocate(type);
+			myOut(level, type2JavaType(type) + " r" + target + " = " + code.var + ";");
+			return target;
+		}
+	}
+	
+	public int translate(int level, Expr.Substitute code, Environment environment) {
+		Type type = code.attribute(Attribute.Type.class).type;
+		
+		// first, translate all subexpressions and make sure they are
+		// references.
+		int src = translate(level, code.src, environment);
+		src = coerceFromValue(level,code.src,src,environment);
+		
+		int original = translate(level, code.original, environment);
+		original = coerceFromValue(level,code.original,original,environment);
+		
+		int replacement = translate(level, code.replacement, environment);
+		replacement = coerceFromValue(level,code.replacement,replacement,environment);
+		
+		// second, put in place the substitution
+		String body = "automaton.substitute(r" + src + ", r" + original + ", r" + replacement + ")";
+		int target = environment.allocate(type);
+		myOut(level,  type2JavaType(type) + " r" + target + " = " + body + ";");
+		return target;
+	}
+	
+	public int translate(int level, Expr.TermAccess code, Environment environment) {
+		Type type = code.attribute(Attribute.Type.class).type;
+
+		// first translate src expression, and coerce to a value
+		int src = translate(level, code.src, environment);
+		src = coerceFromRef(level, code.src, src, environment);
+
+		String body = "r" + src + ".contents";
+
+		int target = environment.allocate(type);
+		myOut(level, type2JavaType(type) + " r" + target + " = " + body + ";");
+		return target;
+	}
+	
+	public int translate(int level, Expr.Comprehension expr, Environment environment) {		
+		Type type = expr.attribute(Attribute.Type.class).type;
+		int target = environment
+				.allocate(type);
+		
+		// first, translate all source expressions
+		int[] sources = new int[expr.sources.size()];
+		for(int i=0;i!=sources.length;++i) {
+			Pair<Expr.Variable,Expr> p = expr.sources.get(i);
+			int operand = translate(level,p.second(),environment);
+			operand = coerceFromRef(level,p.second(),operand,environment);
+			sources[i] = operand;									
+		}
+		// TODO: initialise result set
+		myOut(level, "Automaton.List t" + target + " = new Automaton.List();");
+		int startLevel = level;
+		
+		// initialise result register if needed
+		switch(expr.cop) {		
+		case NONE:
+			myOut(level,type2JavaType(type) + " r" + target + " = true;");
+			myOut(level,"outer:");
+			break;
+		case SOME:
+			myOut(level,type2JavaType(type) + " r" + target + " = false;");
+			myOut(level,"outer:");
+			break;
+		}
+		
+		// second, generate all the for loops
+		for (int i = 0; i != sources.length; ++i) {
+			Pair<Expr.Variable, Expr> p = expr.sources.get(i);
+			Expr.Variable variable = p.first();
+			Expr source = p.second();
+			Type.Collection sourceType = (Type.Collection) source
+					.attribute(Attribute.Type.class).type;
+			Type elementType = variable.attribute(Attribute.Type.class).type;
+			int index = environment.allocate(elementType, variable.var);
+			myOut(level++, "for(int i" + index + "=0;i" + index + "<r"
+					+ sources[i] + ".size();i" + index + "++) {");
+			String rhs = "r"+ sources[i] + ".get(i" + index + ")";
+			// FIXME: need a more general test for a reference type
+			if(!(elementType instanceof Type.Ref)) {
+				rhs = "automaton.get(" + rhs + ");";
+			}
+			myOut(level, type2JavaType(elementType) + " r" + index + " = (" + type2JavaType(elementType) + ") " + rhs + ";");			
+		}
+		
+		if(expr.condition != null) {
+			int condition = translate(level,expr.condition,environment);
+			myOut(level++,"if(r" + condition + ") {");			
+		}
+		
+		switch(expr.cop) {
+		case SETCOMP:
+		case BAGCOMP:
+		case LISTCOMP:
+			int result = translate(level,expr.value,environment);
+			result = coerceFromValue(level,expr.value,result,environment);
+			myOut(level,"t" + target + ".add(r" + result + ");");
+			break;
+		case NONE:
+			myOut(level,"r" + target + " = false;");
+			myOut(level,"break outer;");
+			break;
+		case SOME:
+			myOut(level,"r" + target + " = true;");
+			myOut(level,"break outer;");
+			break;
+		}
+		// finally, terminate all the for loops
+		while(level > startLevel) {
+			myOut(--level,"}");
+		}
+
+		switch(expr.cop) {
+		case SETCOMP:
+			myOut(level, type2JavaType(type) + " r" + target
+				+ " = new Automaton.Set(t" + target + ".toArray());");
+			break;
+		case BAGCOMP:
+			myOut(level, type2JavaType(type) + " r" + target
+				+ " = new Automaton.Bag(t" + target + ".toArray());");
+			break;		
+		case LISTCOMP:
+			myOut(level, type2JavaType(type) + " r" + target
+				+ " = t" + target + ";");
+			break;		
+		}
+
+		return target;
+	}
+	
+	protected void writeTypeTests() {
+		myOut(1,
+				"// =========================================================================");
+		myOut(1, "// Type Tests");
+		myOut(1,
+				"// =========================================================================");
+		myOut();
+		
+		myOut(1, "private final static BitSet visited = new BitSet();");
+		myOut();
+		
+		HashSet<Integer> worklist = new HashSet<Integer>(typeTests);
+		while (!worklist.isEmpty()) {			
+			Integer i = worklist.iterator().next();
+			worklist.remove(i);
+			writeTypeTest(typeRegister.get(i), worklist);
+		}
+	}
+
+	protected void writeTypeTest(Type type, HashSet<Integer> worklist) {
+		
+		if (type instanceof Type.Any) {
+			writeTypeTest((Type.Any)type,worklist);
+		} else if (type instanceof Type.Bool) {
+			writeTypeTest((Type.Bool)type,worklist);
+		} else if (type instanceof Type.Int) {
+			writeTypeTest((Type.Int)type,worklist);
+		} else if (type instanceof Type.Real) {
+			writeTypeTest((Type.Real)type,worklist);
+		} else if (type instanceof Type.Strung) {
+			writeTypeTest((Type.Strung)type,worklist);
+		} else if (type instanceof Type.Ref) {
+			writeTypeTest((Type.Ref)type,worklist);							
+		} else if (type instanceof Type.Nominal) {
+			writeTypeTest((Type.Nominal)type,worklist);							
+		} else if (type instanceof Type.Not) {
+			writeTypeTest((Type.Not)type,worklist);							
+		} else if (type instanceof Type.Term) {
+			writeTypeTest((Type.Term)type,worklist);
+		} else if (type instanceof Type.Collection) {
+			writeTypeTest((Type.Collection)type,worklist);							
+		} else if (type instanceof Type.Or) {			
+			writeTypeTest((Type.Or)type,worklist);							
+		} else {
+			throw new RuntimeException(
+					"internal failure --- type test not implemented (" + type
+							+ ")");
+		}		
+	}
+	
+	protected void writeTypeTest(Type.Any type, HashSet<Integer> worklist) {
+		String mangle = toTypeMangle(type);
+		myOut(1, "// " + type);
+		myOut(1, "private static boolean typeof_" + mangle
+				+ "(Automaton.State state, Automaton automaton) {");		
+		myOut(2, "return true;");
+		myOut(1, "}");
+		myOut();
+	}
+	
+	protected void writeTypeTest(Type.Bool type, HashSet<Integer> worklist) {
+		String mangle = toTypeMangle(type);
+		myOut(1, "// " + type);
+		myOut(1, "private static boolean typeof_" + mangle
+				+ "(Automaton.State state, Automaton automaton) {");		
+		myOut(2, "return state.kind == Automaton.K_BOOL;");
+		myOut(1, "}");
+		myOut();
+	}
+	
+	protected void writeTypeTest(Type.Int type, HashSet<Integer> worklist) {
+		String mangle = toTypeMangle(type);
+		myOut(1, "// " + type);
+		myOut(1, "private static boolean typeof_" + mangle
+				+ "(Automaton.State state, Automaton automaton) {");		
+		myOut(2, "return state.kind == Automaton.K_INT;");
+		myOut(1, "}");
+		myOut();
+	}
+	
+	protected void writeTypeTest(Type.Real type, HashSet<Integer> worklist) {
+		String mangle = toTypeMangle(type);
+		myOut(1, "// " + type);
+		myOut(1, "private static boolean typeof_" + mangle
+				+ "(Automaton.State state, Automaton automaton) {");		
+		myOut(2, "return state.kind == Automaton.K_REAL;");
+		myOut(1, "}");
+		myOut();
+	}
+	
+	protected void writeTypeTest(Type.Strung type, HashSet<Integer> worklist) {
+		String mangle = toTypeMangle(type);
+		myOut(1, "// " + type);
+		myOut(1, "private static boolean typeof_" + mangle
+				+ "(Automaton.State state, Automaton automaton) {");		
+		myOut(2, "return state.kind == Automaton.K_STRING;");
+		myOut(1, "}");
+		myOut();
+	}
+	
+	protected void writeTypeTest(Type.Ref type, HashSet<Integer> worklist) {
+				Type element = type.element();		
+		String mangle = toTypeMangle(type);		
+		String elementMangle = toTypeMangle(element);		
+		myOut(1, "// " + type);
+		myOut(1, "private static boolean typeof_" + mangle
+				+ "(int index, Automaton automaton) {");
+		myOut(2, "if(index < 0) {");
+		myOut(3, " return typeof_" + elementMangle + "(automaton.get(index),automaton);");
+		myOut(2, "} else {");
+		myOut(3, "int tmp = index + (automaton.nStates() * " + registeredTypes.get(type) + ");");
+		myOut(3, "if(visited.get(tmp)) {");
+		myOut(4, "return true;");
+		myOut(3, "} else {");
+		myOut(4, "visited.set(tmp);");
+		myOut(4, "boolean r = typeof_" + elementMangle + "(automaton.get(index),automaton);");
+		myOut(4, "visited.clear(tmp);");
+		myOut(4, "return r;");
+		myOut(3, "}");
+		myOut(2, "}");
+		myOut(1, "}");
+		myOut();			
+		
+		int handle = register(element);
+		if (typeTests.add(handle)) {
+			worklist.add(handle);
+		}
+	}
+	
+	protected void writeTypeTest(Type.Not type, HashSet<Integer> worklist) {
+		Type element = type.element();
+		String mangle = toTypeMangle(type);
+		String elementMangle = toTypeMangle(element);
+		myOut(1, "// " + type);
+		myOut(1, "private static boolean typeof_" + mangle
+				+ "(Automaton.State state, Automaton automaton) {");
+		myOut(2, "return !typeof_" + elementMangle + "(state,automaton);");
+		myOut(1, "}");
+		myOut();
+
+		int handle = register(element);
+		if (typeTests.add(handle)) {
+			worklist.add(handle);
+		}
+	}
+	
+	protected void writeTypeTest(Type.Nominal type, HashSet<Integer> worklist) {
+		Type element = type.element();		
+		String mangle = toTypeMangle(type);		
+		String elementMangle = toTypeMangle(element);		
+		myOut(1, "// " + type);
+		if(element instanceof Type.Ref) {
+			myOut(1, "private static boolean typeof_" + mangle
+					+ "(int index, Automaton automaton) {");		
+			myOut(2, "return typeof_" + elementMangle + "(index,automaton);");
+			myOut(1, "}");
+			myOut();		
+		} else {
+			myOut(1, "private static boolean typeof_" + mangle
+					+ "(Automaton.State state, Automaton automaton) {");		
+			myOut(2, "return typeof_" + elementMangle + "(state,automaton);");
+			myOut(1, "}");
+			myOut();	
+		}
+				
+		int handle = register(element);
+		if (typeTests.add(handle)) {
+			worklist.add(handle);
+		}
+	}
+	
+	protected void writeTypeTest(Type.Term type, HashSet<Integer> worklist) {
+		String mangle = toTypeMangle(type);
+		myOut(1, "// " + type);
+		myOut(1, "private static boolean typeof_" + mangle
+				+ "(Automaton.State state, Automaton automaton) {");
+		
+		myOut(2, "if(state instanceof Automaton.Term && state.kind == K_"
+				+ type.name() + ") {");
+		// FIXME: there is definitely a bug here since we need the offset within
+		// the automaton state
+		Type data = type.element();
+		if (data != null) {
+			myOut(3, "int data = ((Automaton.Term)state).contents;");
+			myOut(3, "if(typeof_" + toTypeMangle(data)
+					+ "(data,automaton)) { return true; }");
+			int handle = register(data);
+			if (typeTests.add(handle)) {
+				worklist.add(handle);
+			}
+		} else {
+			myOut(3, "return true;");
+		}
+		myOut(2, "}");
+		myOut(2, "return false;");		
+		myOut(1, "}");
+		myOut();
+	}
+	
+	protected void writeTypeTest(Type.Or type, HashSet<Integer> worklist) {
+		String mangle = toTypeMangle(type);
+		myOut(1, "// " + type);
+		myOut(1, "private static boolean typeof_" + mangle
+				+ "(Automaton.State state, Automaton automaton) {");
+		indent(2); out.print("return ");
+		boolean firstTime=true;
+		for(Type element : type.elements()) {
+			if(!firstTime) {
+				myOut();indent(3);out.print("|| ");
+			}
+			firstTime=false;
+			String elementMangle = toTypeMangle(element);
+			out.print("typeof_" + elementMangle + "(state,automaton)");
+			int handle = register(element);
+			if (typeTests.add(handle)) {
+				worklist.add(handle);
+			}			
+		}
+		myOut(";");
+		myOut(1, "}");
+		myOut();
+		
+	}
+	
+	protected void writeTypeTest(Type.Collection type, HashSet<Integer> worklist) {
+		String mangle = toTypeMangle(type);
+		myOut(1, "// " + type);
+		myOut(1, "private static boolean typeof_" + mangle
+				+ "(Automaton.State _state, Automaton automaton) {");		
+		myOut(2, "if(_state instanceof Automaton.Collection) {");
+		myOut(3, "Automaton.Collection state = (Automaton.Collection) _state;");
+		
+		Type[] tt_elements = type.elements();
+		int min = tt_elements.length;
+		if (type.unbounded()) {
+			myOut(3, "if(state.size() < " + (min - 1)
+					+ ") { return false; }");
+		} else {
+			myOut(3, "if(state.size() != " + min + ") { return false; }");
+		}
+		
+		int level = 3;
+		if(type instanceof Type.List) {
+			// easy, sequential match case
+			for (int i = 0; i != tt_elements.length; ++i) {
+				myOut(3, "int s" + i + " = " + i + ";");				
+			}
+		} else {
+			// hard, non-sequential match
+			for (int i = 0; i != tt_elements.length; ++i) {
+				if(!type.unbounded() || i+1 < tt_elements.length) {
+					String idx = "s" + i;
+					myOut(3+i, "for(int " + idx + "=0;" + idx + " < state.size();++" + idx + ") {");
+					if(i > 0) {
+						indent(3+i);out.print("if(");
+						for(int j=0;j<i;++j) {
+							if(j != 0) {
+								out.print(" || ");
+							}
+							out.print(idx  + "==s" + j);
+						}
+						out.println(") { continue; }");
+					}
+					level++;
+				}
+			}			
+		}
+		
+		myOut(level, "boolean result=true;");
+		myOut(level, "for(int i=0;i!=state.size();++i) {");
+		myOut(level+1, "int child = state.get(i);");
+		for (int i = 0; i != tt_elements.length; ++i) {
+			Type pt = tt_elements[i];
+			String pt_mangle = toTypeMangle(pt);
+			if (type.unbounded() && (i + 1) == tt_elements.length) {
+				if(i == 0) {
+					myOut(level+1, "{");
+				} else {
+					myOut(level+1, "else {");
+				}
+			} else if(i == 0){
+				myOut(level+1, "if(i == s" + i + ") {");
+			} else {
+				myOut(level+1, "else if(i == s" + i + ") {");
+			}
+			myOut(level+2, "if(!typeof_" + pt_mangle
+					+ "(child,automaton)) { result=false; break; }");
+			myOut(level+1, "}");
+			
+			int handle = register(pt);
+			if (typeTests.add(handle)) {
+				worklist.add(handle);
+			}
+		}
+		
+		myOut(level,"}");
+		myOut(level,"if(result) { return true; } // found match");
+		if(type instanceof Type.Bag || type instanceof Type.Set) {
+			for (int i = 0; i != tt_elements.length; ++i) {
+				if(!type.unbounded() || i+1 < tt_elements.length) {
+					myOut(level - (i+1),"}");
+				}
+			}
+		}
+
+		myOut(2, "}");
+		myOut(2,"return false;");
+		myOut(1, "}");		
+		myOut();
+	}
+
+	protected void writeStatsInfo() {
+		myOut(1,"public static long MAX_STEPS = 50000;");
+		myOut(1,"public static long numSteps = 0;");
+		myOut(1,"public static long numReductions = 0;");
+		myOut(1,"public static long numInferences = 0;");
+		myOut(1,"public static long numMisinferences = 0;");		
+		
+		myOut(1,"public static void reset() {");
+		myOut(2,"numSteps = 0;");
+		myOut(2,"numReductions = 0;");
+		myOut(2,"numInferences = 0;");
+		myOut(2,"numMisinferences = 0;");				
+		myOut(1,"}");
+	}
+	
+	protected void writeMainMethod() {
+		myOut(1,
+				"// =========================================================================");
+		myOut(1, "// Main Method");
+		myOut(1,
+				"// =========================================================================");
+		myOut();
+		myOut(1, "public static void main(String[] args) throws IOException {");
+		myOut(2, "try {");
+		myOut(3,
+				"PrettyAutomataReader reader = new PrettyAutomataReader(System.in,SCHEMA);");
+		myOut(3,
+				"PrettyAutomataWriter writer = new PrettyAutomataWriter(System.out,SCHEMA);");
+		myOut(3, "Automaton automaton = reader.read();");
+		myOut(3, "System.out.print(\"PARSED: \");");
+		myOut(3, "writer.write(automaton);");
+		myOut(3, "System.out.println();");
+		myOut(3, "infer(automaton);");
+		myOut(3, "System.out.print(\"REWROTE: \");");
+		myOut(3, "writer.write(automaton);");
+		myOut(3, "writer.flush();");
+		myOut(3, "System.out.println();");
+		myOut(3, "System.out.println(\"(Reductions=\" + numReductions + \", Inferences=\" + numInferences + \", Misinferences=\" + numMisinferences + \", steps = \" + numSteps + \")\");");
+		myOut(2, "} catch(PrettyAutomataReader.SyntaxError ex) {");
+		myOut(3, "System.err.println(ex.getMessage());");
+		myOut(2, "}");
+		myOut(1, "}");
+	}
+
+	public String comment(String code, String comment) {
+		int nspaces = 30 - code.length();
+		String r = "";
+		for(int i=0;i<nspaces;++i) {
+			r += " ";
+		}
+		return code + r + " // " + comment;
+	}
+	
+	public String toTypeMangle(Type t) {
+		return Integer.toString(register(t));	
+	}
+	
+	/**
+	 * Convert a Wyrl type into its equivalent Java type.
+	 * 
+	 * @param type
+	 * @return
+	 */
+	public String type2JavaType(Type type) {
+		if (type instanceof Type.Any) {
+			return "Object";
+		} else if (type instanceof Type.Int) {
+			return "Automaton.Int";
+		} else if (type instanceof Type.Real) {
+			return "Automaton.Real";
+		} else if (type instanceof Type.Bool) {
+			return "boolean";
+		} else if (type instanceof Type.Strung) {
+			return "Automaton.Strung";
+		} else if (type instanceof Type.Term) {
+			return "Automaton.Term";
+		} else if (type instanceof Type.Ref) {
+			return "int";
+		} else if (type instanceof Type.Nominal) {
+			Type.Nominal nom = (Type.Nominal) type;
+			return type2JavaType(nom.element());
+		} else if (type instanceof Type.Or) {
+			return "Object";
+		} else if (type instanceof Type.List) {
+			return "Automaton.List";			
+		} else if (type instanceof Type.Bag) {
+			return "Automaton.Bag";
+		} else if (type instanceof Type.Set) {
+			return "Automaton.Set";
+		}
+		throw new RuntimeException("unknown type encountered: " + type);
+	}
+	
+	public int coerceFromValue(int level, Expr expr, int register, Environment environment) {
+		Type type = expr.attribute(Attribute.Type.class).type;
+		if(type instanceof Type.Ref) {
+			return register;
+		} else {
+			Type.Ref refType = Type.T_REF(type);
+			int result = environment.allocate(refType);
+			String src = "r" + register;
+			if(refType.element() instanceof Type.Bool) {
+				// special thing needed for bools
+				src = src + " ? Automaton.TRUE : Automaton.FALSE";
+			}
+			myOut(level, type2JavaType(refType) + " r" + result + " = automaton.add(" + src + ");");
+			return result;
+		}
+	}
+
+	public int coerceFromRef(int level, SyntacticElement elem, int register,
+			Environment environment) {
+		Type type = elem.attribute(Attribute.Type.class).type;
+		
+		if (type instanceof Type.Ref) {
+			Type.Ref refType = (Type.Ref) type;
+			Type element = refType.element();
+			int result = environment.allocate(element);
+			String cast = type2JavaType(element);			
+			String body = "automaton.get(r" + register + ")";
+			// special case needed for booleans
+			if(element instanceof Type.Bool) {
+				body = "((Automaton.Bool)" + body + ").value";
+			} else {
+				body = "(" + cast + ") " + body;
+			}
+			myOut(level, cast + " r" + result + " = " + body + ";");
+			return result;
+		} else {
+			return register;
+		}
+	}
+	
+	protected void myOut() {
+		myOut(0, "");
+	}
+
+	protected void myOut(int level) {
+		myOut(level, "");
+	}
+
+	protected void myOut(String line) {
+		myOut(0, line);
+	}
+
+	protected void myOut(int level, String line) {
+		for (int i = 0; i < level; ++i) {
+			out.print("\t");
+		}
+		out.println(line);
+	}
+
+	protected void indent(int level) {
+		for (int i = 0; i < level; ++i) {
+			out.print("\t");
+		}
+	}
+	
+	private HashMap<Type,Integer> registeredTypes = new HashMap<Type,Integer>();
+	private ArrayList<Type> typeRegister = new ArrayList<Type>();	
+	
+	private int register(Type t) {
+		//Types.reduce(t.automaton());
+		Integer i = registeredTypes.get(t);
+		if(i == null) {
+			int r = typeRegister.size();
+			registeredTypes.put(t, r);
+			typeRegister.add(t);
+			return r;
+		} else {
+			return i;
+		}
+	}
+	
+	private static class Environment {
+		private final HashMap<String, Integer> var2idx = new HashMap<String, Integer>();
+		private final ArrayList<Type> idx2type = new ArrayList<Type>();
+
+		public int allocate(Type t) {
+			int idx = idx2type.size();
+			idx2type.add(t);
+			return idx;
+		}
+
+		public int allocate(Type t, String v) {
+			int r = allocate(t);
+			var2idx.put(v, r);
+			return r;
+		}
+
+		public Integer get(String v) {
+			return var2idx.get(v);
+		}
+
+		public void put(int idx, String v) {
+			var2idx.put(v, idx);
+		}
+
+		public ArrayList<Type> asList() {
+			return idx2type;
+		}
+
+		public String toString() {
+			return idx2type.toString() + "," + var2idx.toString();
+		}
+	}
+}